--- conflicted
+++ resolved
@@ -100,20 +100,18 @@
 
 double Vector::operator*(const double *v) const
 {
-<<<<<<< HEAD
+#ifdef MFEM_USE_LEGACY_OPENMP
    int s = size;
    const double *d = data;
    double prod = 0.0;
-#ifdef MFEM_USE_LEGACY_OPENMP
    #pragma omp parallel for reduction(+:prod)
-#endif
    for (int i = 0; i < s; i++)
    {
       prod += d[i] * v[i];
    }
-=======
+#else
    double prod = Dot(size, data, v);
->>>>>>> 8e1fa314
+#endif
    return prod;
 }
 
@@ -305,13 +303,9 @@
    {
       const double *v1p = v1.data, *v2p = v2.data;
       double *vp = v.data;
-<<<<<<< HEAD
-      int s = v.size;
+
+      const int s = v.size;
 #ifdef MFEM_USE_LEGACY_OPENMP
-=======
-      const int s = v.size;
-#ifdef MFEM_USE_OPENMP
->>>>>>> 8e1fa314
       #pragma omp parallel for
       for (int i = 0; i < s; i++)
       {
@@ -346,14 +340,8 @@
       const double *xp = x.data;
       const double *yp = y.data;
       double       *zp = z.data;
-<<<<<<< HEAD
-      int            s = x.size;
-
+      const int      s = x.size;
 #ifdef MFEM_USE_LEGACY_OPENMP
-=======
-      const int      s = x.size;
-#ifdef MFEM_USE_OPENMP
->>>>>>> 8e1fa314
       #pragma omp parallel for
       for (int i = 0; i < s; i++)
       {
