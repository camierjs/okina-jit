// Copyright (c) 2010-2023, Lawrence Livermore National Security, LLC. Produced
// at the Lawrence Livermore National Laboratory. All Rights reserved. See files
// LICENSE and NOTICE for details. LLNL-CODE-806117.
//
// This file is part of the MFEM library. For more information and source code
// availability visit https://mfem.org.
//
// MFEM is free software; you can redistribute it and/or modify it under the
// terms of the BSD-3 license. We welcome feedback and contributions, see file
// CONTRIBUTING.md for details.

#include "../tmop.hpp"
#include "../gridfunc.hpp"
#include "../../general/jit/jit.hpp"
MFEM_JIT
#include "tmop_pa.hpp"

using namespace mfem;

namespace mfem
{

MFEM_JIT
template<int T_Q1D = 0>
void TMOP_TcIdealShapeUnitSize_3D(const int NE,
                                  const ConstDeviceMatrix &W,
                                  DeviceTensor<6> &J,
                                  const int q1d = 0)
{
   constexpr int DIM = 3;
   const int Q1D = T_Q1D ? T_Q1D : q1d;

<<<<<<< HEAD
   MFEM_FORALL_3D(e, NE, Q1D, Q1D, Q1D,
=======
   const auto W = Reshape(w_.Read(), DIM,DIM);
   auto J = Reshape(j_.Write(), DIM,DIM, Q1D,Q1D,Q1D, NE);

   mfem::forall_3D(NE, Q1D, Q1D, Q1D, [=] MFEM_HOST_DEVICE (int e)
>>>>>>> c337c530
   {
      const int Q1D = T_Q1D ? T_Q1D : q1d;
      MFEM_FOREACH_THREAD(qy,y,Q1D)
      {
         MFEM_FOREACH_THREAD(qx,x,Q1D)
         {
            MFEM_FOREACH_THREAD(qz,z,Q1D)
            {
               kernels::Set(DIM,DIM, 1.0, &W(0,0), &J(0,0,qx,qy,qz,e));
            }
         }
      }
   });
}

MFEM_JIT
template<int T_D1D = 0, int T_Q1D = 0, int T_MAX = 4>
void TMOP_TcIdealShapeGivenSize_3D(const int NE,
                                   const double detW,
                                   const ConstDeviceMatrix &B,
                                   const ConstDeviceMatrix &G,
                                   const ConstDeviceMatrix &W,
                                   const DeviceTensor<5, const double> &X,
                                   DeviceTensor<6> &J,
                                   const int d1d,
                                   const int q1d,
                                   const int max)
{
   const int Q1D = T_Q1D ? T_Q1D : q1d;

<<<<<<< HEAD
   MFEM_FORALL_3D(e, NE, Q1D, Q1D, Q1D,
=======
   const auto b = Reshape(b_.Read(), Q1D, D1D);
   const auto g = Reshape(g_.Read(), Q1D, D1D);
   const auto W = Reshape(w_.Read(), DIM,DIM);
   const auto X = Reshape(x_.Read(), D1D, D1D, D1D, DIM, NE);
   auto J = Reshape(j_.Write(), DIM,DIM, Q1D,Q1D,Q1D, NE);

   mfem::forall_3D(NE, Q1D, Q1D, Q1D, [=] MFEM_HOST_DEVICE (int e)
>>>>>>> c337c530
   {
      constexpr int DIM = 3;
      const int D1D = T_D1D ? T_D1D : d1d;
      const int Q1D = T_Q1D ? T_Q1D : q1d;

      constexpr int MQ1 = T_Q1D ? T_Q1D : T_MAX;
      constexpr int MD1 = T_D1D ? T_D1D : T_MAX;

      MFEM_SHARED double BG[2][MQ1*MD1];
      MFEM_SHARED double DDD[3][MD1*MD1*MD1];
      MFEM_SHARED double DDQ[6][MD1*MD1*MQ1];
      MFEM_SHARED double DQQ[9][MD1*MQ1*MQ1];
      MFEM_SHARED double QQQ[9][MQ1*MQ1*MQ1];

      kernels::internal::LoadX<MD1>(e,D1D,X,DDD);
      kernels::internal::LoadBG<MD1,MQ1>(D1D,Q1D,B,G,BG);

      kernels::internal::GradX<MD1,MQ1>(D1D,Q1D,BG,DDD,DDQ);
      kernels::internal::GradY<MD1,MQ1>(D1D,Q1D,BG,DDQ,DQQ);
      kernels::internal::GradZ<MD1,MQ1>(D1D,Q1D,BG,DQQ,QQQ);

      MFEM_FOREACH_THREAD(qz,z,Q1D)
      {
         MFEM_FOREACH_THREAD(qy,y,Q1D)
         {
            MFEM_FOREACH_THREAD(qx,x,Q1D)
            {
               double Jtr[9];
               const double *Wid = &W(0,0);
               kernels::internal::PullGrad<MQ1>(Q1D,qx,qy,qz,QQQ,Jtr);
               const double detJ = kernels::Det<3>(Jtr);
               const double alpha = std::pow(detJ/detW,1./3);
               kernels::Set(DIM,DIM,alpha,Wid,&J(0,0,qx,qy,qz,e));
            }
         }
      }
   });
}

template<> bool
TargetConstructor::ComputeAllElementTargets<3>(const FiniteElementSpace &fes,
                                               const IntegrationRule &ir,
                                               const Vector &,
                                               DenseTensor &Jtr) const
{
   MFEM_ASSERT(target_type == IDEAL_SHAPE_UNIT_SIZE || nodes != nullptr, "");
   const Mesh *mesh = fes.GetMesh();
   const int NE = mesh->GetNE();
   // Quick return for empty processors:
   if (NE == 0) { return true; }
   const int dim = mesh->Dimension();
   MFEM_VERIFY(mesh->GetNumGeometries(dim) <= 1,
               "mixed meshes are not supported");
   MFEM_VERIFY(!fes.IsVariableOrder(), "variable orders are not supported");
   const FiniteElement &fe = *fes.GetFE(0);
   MFEM_VERIFY(fe.GetGeomType() == Geometry::CUBE, "");
   const DenseMatrix &w = Geometries.GetGeomToPerfGeomJac(Geometry::CUBE);
   const double detW = w.Det();
   const DofToQuad::Mode mode = DofToQuad::TENSOR;
   const DofToQuad &maps = fe.GetDofToQuad(ir, mode);
   const int D1D = maps.ndof;
   const int Q1D = maps.nqpt;

   constexpr int DIM = 3;
   const auto W = Reshape(w.Read(), DIM,DIM);
   const auto B = Reshape(maps.B.Read(), Q1D, D1D);
   const auto G = Reshape(maps.G.Read(), Q1D, D1D);
   auto J = Reshape(Jtr.Write(), DIM,DIM, Q1D,Q1D,Q1D, NE);

   switch (target_type)
   {
      case IDEAL_SHAPE_UNIT_SIZE: // Jtr(i) = Wideal;
      {
         decltype(&TMOP_TcIdealShapeUnitSize_3D<>) ker =
            TMOP_TcIdealShapeUnitSize_3D;
#ifndef MFEM_USE_JIT
         const int q=Q1D;
         if (q==2) { ker = TMOP_TcIdealShapeUnitSize_3D<2>; }
         if (q==3) { ker = TMOP_TcIdealShapeUnitSize_3D<3>; }
         if (q==4) { ker = TMOP_TcIdealShapeUnitSize_3D<4>; }
         if (q==5) { ker = TMOP_TcIdealShapeUnitSize_3D<5>; }
         if (q==6) { ker = TMOP_TcIdealShapeUnitSize_3D<6>; }
#endif
         ker(NE,W,J,Q1D);
         return true;
      }
      case IDEAL_SHAPE_EQUAL_SIZE: return false;
      case IDEAL_SHAPE_GIVEN_SIZE:
      {
         MFEM_VERIFY(nodes, "");
         const ElementDofOrdering ordering = ElementDofOrdering::LEXICOGRAPHIC;
         const Operator *R = fes.GetElementRestriction(ordering);
         Vector x(R->Height(), Device::GetDeviceMemoryType());
         x.UseDevice(true);
         R->Mult(*nodes, x);
         MFEM_ASSERT(nodes->FESpace()->GetVDim() == 3, "");
         const auto X = Reshape(x.Read(), D1D, D1D, D1D, DIM, NE);
         decltype(&TMOP_TcIdealShapeGivenSize_3D<>) ker =
            TMOP_TcIdealShapeGivenSize_3D;
#ifndef MFEM_USE_JIT
         const int d=D1D, q=Q1D;
         if (d==2 && q==2) { ker = TMOP_TcIdealShapeGivenSize_3D<2,2>; }
         if (d==2 && q==3) { ker = TMOP_TcIdealShapeGivenSize_3D<2,3>; }
         if (d==2 && q==4) { ker = TMOP_TcIdealShapeGivenSize_3D<2,4>; }
         if (d==2 && q==5) { ker = TMOP_TcIdealShapeGivenSize_3D<2,5>; }
         if (d==2 && q==6) { ker = TMOP_TcIdealShapeGivenSize_3D<2,6>; }

         if (d==3 && q==3) { ker = TMOP_TcIdealShapeGivenSize_3D<3,3>; }
         if (d==3 && q==4) { ker = TMOP_TcIdealShapeGivenSize_3D<3,4>; }
         if (d==3 && q==5) { ker = TMOP_TcIdealShapeGivenSize_3D<3,5>; }
         if (d==3 && q==6) { ker = TMOP_TcIdealShapeGivenSize_3D<3,6>; }

         if (d==4 && q==4) { ker = TMOP_TcIdealShapeGivenSize_3D<4,4>; }
         if (d==4 && q==5) { ker = TMOP_TcIdealShapeGivenSize_3D<4,5>; }
         if (d==4 && q==6) { ker = TMOP_TcIdealShapeGivenSize_3D<4,6>; }

         if (d==5 && q==5) { ker = TMOP_TcIdealShapeGivenSize_3D<5,5>; }
         if (d==5 && q==6) { ker = TMOP_TcIdealShapeGivenSize_3D<5,6>; }
#endif
         ker(NE,detW,B,G,W,X,J,D1D,Q1D,4);
         return true;
      }
      case GIVEN_SHAPE_AND_SIZE: return false;
      default: return false;
   }
   return false;
}

} // namespace mfem<|MERGE_RESOLUTION|>--- conflicted
+++ resolved
@@ -10,34 +10,31 @@
 // CONTRIBUTING.md for details.
 
 #include "../tmop.hpp"
+#include "tmop_pa.hpp"
 #include "../gridfunc.hpp"
-#include "../../general/jit/jit.hpp"
-MFEM_JIT
-#include "tmop_pa.hpp"
+#include "../../general/forall.hpp"
+#include "../../linalg/kernels.hpp"
 
 using namespace mfem;
 
 namespace mfem
 {
 
-MFEM_JIT
-template<int T_Q1D = 0>
-void TMOP_TcIdealShapeUnitSize_3D(const int NE,
-                                  const ConstDeviceMatrix &W,
-                                  DeviceTensor<6> &J,
-                                  const int q1d = 0)
+MFEM_REGISTER_TMOP_KERNELS(bool, TC_IDEAL_SHAPE_UNIT_SIZE_3D_KERNEL,
+                           const int NE,
+                           const DenseMatrix &w_,
+                           DenseTensor &j_,
+                           const int d1d,
+                           const int q1d)
 {
    constexpr int DIM = 3;
+
    const int Q1D = T_Q1D ? T_Q1D : q1d;
 
-<<<<<<< HEAD
-   MFEM_FORALL_3D(e, NE, Q1D, Q1D, Q1D,
-=======
    const auto W = Reshape(w_.Read(), DIM,DIM);
    auto J = Reshape(j_.Write(), DIM,DIM, Q1D,Q1D,Q1D, NE);
 
    mfem::forall_3D(NE, Q1D, Q1D, Q1D, [=] MFEM_HOST_DEVICE (int e)
->>>>>>> c337c530
    {
       const int Q1D = T_Q1D ? T_Q1D : q1d;
       MFEM_FOREACH_THREAD(qy,y,Q1D)
@@ -51,26 +48,25 @@
          }
       }
    });
+   return true;
 }
 
-MFEM_JIT
-template<int T_D1D = 0, int T_Q1D = 0, int T_MAX = 4>
-void TMOP_TcIdealShapeGivenSize_3D(const int NE,
-                                   const double detW,
-                                   const ConstDeviceMatrix &B,
-                                   const ConstDeviceMatrix &G,
-                                   const ConstDeviceMatrix &W,
-                                   const DeviceTensor<5, const double> &X,
-                                   DeviceTensor<6> &J,
-                                   const int d1d,
-                                   const int q1d,
-                                   const int max)
+MFEM_REGISTER_TMOP_KERNELS(bool, TC_IDEAL_SHAPE_GIVEN_SIZE_3D_KERNEL,
+                           const int NE,
+                           const Array<double> &b_,
+                           const Array<double> &g_,
+                           const DenseMatrix &w_,
+                           const Vector &x_,
+                           DenseTensor &j_,
+                           const int d1d,
+                           const int q1d)
 {
+   constexpr int DIM = 3;
+
+   const double detW = w_.Det();
+   const int D1D = T_D1D ? T_D1D : d1d;
    const int Q1D = T_Q1D ? T_Q1D : q1d;
 
-<<<<<<< HEAD
-   MFEM_FORALL_3D(e, NE, Q1D, Q1D, Q1D,
-=======
    const auto b = Reshape(b_.Read(), Q1D, D1D);
    const auto g = Reshape(g_.Read(), Q1D, D1D);
    const auto W = Reshape(w_.Read(), DIM,DIM);
@@ -78,9 +74,7 @@
    auto J = Reshape(j_.Write(), DIM,DIM, Q1D,Q1D,Q1D, NE);
 
    mfem::forall_3D(NE, Q1D, Q1D, Q1D, [=] MFEM_HOST_DEVICE (int e)
->>>>>>> c337c530
    {
-      constexpr int DIM = 3;
       const int D1D = T_D1D ? T_D1D : d1d;
       const int Q1D = T_Q1D ? T_Q1D : q1d;
 
@@ -94,7 +88,7 @@
       MFEM_SHARED double QQQ[9][MQ1*MQ1*MQ1];
 
       kernels::internal::LoadX<MD1>(e,D1D,X,DDD);
-      kernels::internal::LoadBG<MD1,MQ1>(D1D,Q1D,B,G,BG);
+      kernels::internal::LoadBG<MD1,MQ1>(D1D,Q1D,b,g,BG);
 
       kernels::internal::GradX<MD1,MQ1>(D1D,Q1D,BG,DDD,DDQ);
       kernels::internal::GradY<MD1,MQ1>(D1D,Q1D,BG,DDQ,DQQ);
@@ -116,6 +110,7 @@
          }
       }
    });
+   return true;
 }
 
 template<> bool
@@ -135,35 +130,21 @@
    MFEM_VERIFY(!fes.IsVariableOrder(), "variable orders are not supported");
    const FiniteElement &fe = *fes.GetFE(0);
    MFEM_VERIFY(fe.GetGeomType() == Geometry::CUBE, "");
-   const DenseMatrix &w = Geometries.GetGeomToPerfGeomJac(Geometry::CUBE);
-   const double detW = w.Det();
+   const DenseMatrix &W = Geometries.GetGeomToPerfGeomJac(Geometry::CUBE);
    const DofToQuad::Mode mode = DofToQuad::TENSOR;
    const DofToQuad &maps = fe.GetDofToQuad(ir, mode);
+   const Array<double> &B = maps.B;
+   const Array<double> &G = maps.G;
    const int D1D = maps.ndof;
    const int Q1D = maps.nqpt;
-
-   constexpr int DIM = 3;
-   const auto W = Reshape(w.Read(), DIM,DIM);
-   const auto B = Reshape(maps.B.Read(), Q1D, D1D);
-   const auto G = Reshape(maps.G.Read(), Q1D, D1D);
-   auto J = Reshape(Jtr.Write(), DIM,DIM, Q1D,Q1D,Q1D, NE);
+   const int id = (D1D << 4 ) | Q1D;
 
    switch (target_type)
    {
       case IDEAL_SHAPE_UNIT_SIZE: // Jtr(i) = Wideal;
       {
-         decltype(&TMOP_TcIdealShapeUnitSize_3D<>) ker =
-            TMOP_TcIdealShapeUnitSize_3D;
-#ifndef MFEM_USE_JIT
-         const int q=Q1D;
-         if (q==2) { ker = TMOP_TcIdealShapeUnitSize_3D<2>; }
-         if (q==3) { ker = TMOP_TcIdealShapeUnitSize_3D<3>; }
-         if (q==4) { ker = TMOP_TcIdealShapeUnitSize_3D<4>; }
-         if (q==5) { ker = TMOP_TcIdealShapeUnitSize_3D<5>; }
-         if (q==6) { ker = TMOP_TcIdealShapeUnitSize_3D<6>; }
-#endif
-         ker(NE,W,J,Q1D);
-         return true;
+         MFEM_LAUNCH_TMOP_KERNEL(TC_IDEAL_SHAPE_UNIT_SIZE_3D_KERNEL,
+                                 id,NE,W,Jtr);
       }
       case IDEAL_SHAPE_EQUAL_SIZE: return false;
       case IDEAL_SHAPE_GIVEN_SIZE:
@@ -171,35 +152,12 @@
          MFEM_VERIFY(nodes, "");
          const ElementDofOrdering ordering = ElementDofOrdering::LEXICOGRAPHIC;
          const Operator *R = fes.GetElementRestriction(ordering);
-         Vector x(R->Height(), Device::GetDeviceMemoryType());
-         x.UseDevice(true);
-         R->Mult(*nodes, x);
+         Vector X(R->Height(), Device::GetDeviceMemoryType());
+         X.UseDevice(true);
+         R->Mult(*nodes, X);
          MFEM_ASSERT(nodes->FESpace()->GetVDim() == 3, "");
-         const auto X = Reshape(x.Read(), D1D, D1D, D1D, DIM, NE);
-         decltype(&TMOP_TcIdealShapeGivenSize_3D<>) ker =
-            TMOP_TcIdealShapeGivenSize_3D;
-#ifndef MFEM_USE_JIT
-         const int d=D1D, q=Q1D;
-         if (d==2 && q==2) { ker = TMOP_TcIdealShapeGivenSize_3D<2,2>; }
-         if (d==2 && q==3) { ker = TMOP_TcIdealShapeGivenSize_3D<2,3>; }
-         if (d==2 && q==4) { ker = TMOP_TcIdealShapeGivenSize_3D<2,4>; }
-         if (d==2 && q==5) { ker = TMOP_TcIdealShapeGivenSize_3D<2,5>; }
-         if (d==2 && q==6) { ker = TMOP_TcIdealShapeGivenSize_3D<2,6>; }
-
-         if (d==3 && q==3) { ker = TMOP_TcIdealShapeGivenSize_3D<3,3>; }
-         if (d==3 && q==4) { ker = TMOP_TcIdealShapeGivenSize_3D<3,4>; }
-         if (d==3 && q==5) { ker = TMOP_TcIdealShapeGivenSize_3D<3,5>; }
-         if (d==3 && q==6) { ker = TMOP_TcIdealShapeGivenSize_3D<3,6>; }
-
-         if (d==4 && q==4) { ker = TMOP_TcIdealShapeGivenSize_3D<4,4>; }
-         if (d==4 && q==5) { ker = TMOP_TcIdealShapeGivenSize_3D<4,5>; }
-         if (d==4 && q==6) { ker = TMOP_TcIdealShapeGivenSize_3D<4,6>; }
-
-         if (d==5 && q==5) { ker = TMOP_TcIdealShapeGivenSize_3D<5,5>; }
-         if (d==5 && q==6) { ker = TMOP_TcIdealShapeGivenSize_3D<5,6>; }
-#endif
-         ker(NE,detW,B,G,W,X,J,D1D,Q1D,4);
-         return true;
+         MFEM_LAUNCH_TMOP_KERNEL(TC_IDEAL_SHAPE_GIVEN_SIZE_3D_KERNEL,
+                                 id,NE,B,G,W,X,Jtr);
       }
       case GIVEN_SHAPE_AND_SIZE: return false;
       default: return false;
