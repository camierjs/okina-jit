// Copyright (c) 2010-2023, Lawrence Livermore National Security, LLC. Produced
// at the Lawrence Livermore National Laboratory. All Rights reserved. See files
// LICENSE and NOTICE for details. LLNL-CODE-806117.
//
// This file is part of the MFEM library. For more information and source code
// availability visit https://mfem.org.
//
// MFEM is free software; you can redistribute it and/or modify it under the
// terms of the BSD-3 license. We welcome feedback and contributions, see file
// CONTRIBUTING.md for details.

#include "../tmop.hpp"
#include "../linearform.hpp"
#include "../../general/jit/jit.hpp"
MFEM_JIT
#include "tmop_pa.hpp"

namespace mfem
{

MFEM_JIT
template<int T_D1D = 0, int T_Q1D = 0, int T_MAX = 4>
void TMOP_EnergyPA_3D(const double metric_normal,
                      const double gamma,
                      const int mid,
                      const int NE,
                      const DeviceTensor<6, const double> &J,
                      const ConstDeviceCube &W,
                      const ConstDeviceMatrix &B,
                      const ConstDeviceMatrix &G,
                      const DeviceTensor<5, const double> &X,
                      DeviceTensor<4> &E,
                      const int d1d,
                      const int q1d,
                      const int max)
{
   using Args = kernels::InvariantsEvaluator3D::Buffers;
   MFEM_VERIFY(mid==302 || mid==303 || mid==315 ||
               mid==321 || mid==332, "3D metric not yet implemented!");

<<<<<<< HEAD
   const int Q1D = T_Q1D ? T_Q1D : q1d;

   MFEM_FORALL_3D(e, NE, Q1D, Q1D, Q1D,
=======
// mu_315 = (I3b - 1)^2
static MFEM_HOST_DEVICE inline
double EvalW_315(const double *J)
{
   double B[9];
   kernels::InvariantsEvaluator3D ie(Args().J(J).B(B));
   const double a = ie.Get_I3b() - 1.0;
   return a*a;
}

// mu_318 = 0.5 * (I3 + 1/I3) - 1.
static MFEM_HOST_DEVICE inline
double EvalW_318(const double *J)
{
   double B[9];
   kernels::InvariantsEvaluator3D ie(Args().J(J).B(B));
   const double I3 = ie.Get_I3();
   return 0.5*(I3 + 1.0/I3) - 1.0;
}

// mu_321 = I1 + I2/I3 - 6
static MFEM_HOST_DEVICE inline
double EvalW_321(const double *J)
{
   double B[9];
   kernels::InvariantsEvaluator3D ie(Args().J(J).B(B));
   return ie.Get_I1() + ie.Get_I2()/ie.Get_I3() - 6.0;
}

static MFEM_HOST_DEVICE inline
double EvalW_332(const double *J, const double *w)
{
   return w[0] * EvalW_302(J) + w[1] * EvalW_315(J);
}

static MFEM_HOST_DEVICE inline
double EvalW_338(const double *J, const double *w)
{
   return w[0] * EvalW_302(J) + w[1] * EvalW_318(J);
}

MFEM_REGISTER_TMOP_KERNELS(double, EnergyPA_3D,
                           const double metric_normal,
                           const Array<double> &metric_param,
                           const int mid,
                           const int NE,
                           const DenseTensor &j_,
                           const Array<double> &w_,
                           const Array<double> &b_,
                           const Array<double> &g_,
                           const Vector &ones,
                           const Vector &x_,
                           Vector &energy,
                           const int d1d,
                           const int q1d)
{
   MFEM_VERIFY(mid == 302 || mid == 303 || mid == 315 || mid == 318 ||
               mid == 321 || mid == 332 || mid == 338,
               "3D metric not yet implemented!");

   constexpr int DIM = 3;
   const int D1D = T_D1D ? T_D1D : d1d;
   const int Q1D = T_Q1D ? T_Q1D : q1d;

   const auto J = Reshape(j_.Read(), DIM, DIM, Q1D, Q1D, Q1D, NE);
   const auto b = Reshape(b_.Read(), Q1D, D1D);
   const auto g = Reshape(g_.Read(), Q1D, D1D);
   const auto W = Reshape(w_.Read(), Q1D, Q1D, Q1D);
   const auto X = Reshape(x_.Read(), D1D, D1D, D1D, DIM, NE);

   auto E = Reshape(energy.Write(), Q1D, Q1D, Q1D, NE);

   const double *metric_data = metric_param.Read();

   mfem::forall_3D(NE, Q1D, Q1D, Q1D, [=] MFEM_HOST_DEVICE (int e)
>>>>>>> c337c530
   {
      const int D1D = T_D1D ? T_D1D : d1d;
      const int Q1D = T_Q1D ? T_Q1D : q1d;
      constexpr int MQ1 = T_Q1D ? T_Q1D : T_MAX;
      constexpr int MD1 = T_D1D ? T_D1D : T_MAX;

      MFEM_SHARED double BG[2][MQ1*MD1];
      MFEM_SHARED double DDD[3][MD1*MD1*MD1];
      MFEM_SHARED double DDQ[6][MD1*MD1*MQ1];
      MFEM_SHARED double DQQ[9][MD1*MQ1*MQ1];
      MFEM_SHARED double QQQ[9][MQ1*MQ1*MQ1];

      kernels::internal::LoadX<MD1>(e,D1D,X,DDD);
      kernels::internal::LoadBG<MD1,MQ1>(D1D,Q1D,B,G,BG);

      kernels::internal::GradX<MD1,MQ1>(D1D,Q1D,BG,DDD,DDQ);
      kernels::internal::GradY<MD1,MQ1>(D1D,Q1D,BG,DDQ,DQQ);
      kernels::internal::GradZ<MD1,MQ1>(D1D,Q1D,BG,DQQ,QQQ);

      MFEM_FOREACH_THREAD(qz,z,Q1D)
      {
         MFEM_FOREACH_THREAD(qy,y,Q1D)
         {
            MFEM_FOREACH_THREAD(qx,x,Q1D)
            {
               const double *Jtr = &J(0,0,qx,qy,qz,e);
               const double detJtr = kernels::Det<3>(Jtr);
               const double weight = metric_normal * W(qx,qy,qz) * detJtr;

               // Jrt = Jtr^{-1}
               double Jrt[9];
               kernels::CalcInverse<3>(Jtr, Jrt);

               // Jpr = X^t.DSh
               double Jpr[9];
               kernels::internal::PullGrad<MQ1>(Q1D,qx,qy,qz, QQQ, Jpr);

               // Jpt = X^t.DS = (X^t.DSh).Jrt = Jpr.Jrt
               double Jpt[9];
               kernels::Mult(3,3,3, Jpr, Jrt, Jpt);

               // metric->EvalW(Jpt);
               double B[9];
               kernels::InvariantsEvaluator3D ie(Args().J(Jpt).B(B));

               auto EvalW_302 = [&]() // I1b * I2b / 9 - 1
               {
                  return ie.Get_I1b()*ie.Get_I2b()/9. - 1.;
               };

               auto EvalW_303 = [&]() // mu_303 = I1b/3 - 1
               {
                  return ie.Get_I1b()/3. - 1.;
               };

               auto EvalW_315 = [&]() // (I3b - 1)^2
               {
                  const double a = ie.Get_I3b() - 1.0;
                  return a*a;
               };


               auto EvalW_321 = [&]() // I1 + I2/I3 - 6
               {
                  return ie.Get_I1() + ie.Get_I2()/ie.Get_I3() - 6.0;
               };

               auto EvalW_332 = [&]()
               {
                  return (1.0 - gamma) * EvalW_302() + gamma * EvalW_315();
               };

               const double EvalW =
<<<<<<< HEAD
                  mid==302 ? EvalW_302() :
                  mid==303 ? EvalW_303() :
                  mid==315 ? EvalW_315() :
                  mid==321 ? EvalW_321() :
                  mid==332 ? EvalW_332() : 0.0;
=======
                  mid == 302 ? EvalW_302(Jpt) :
                  mid == 303 ? EvalW_303(Jpt) :
                  mid == 315 ? EvalW_315(Jpt) :
                  mid == 318 ? EvalW_318(Jpt) :
                  mid == 321 ? EvalW_321(Jpt) :
                  mid == 332 ? EvalW_332(Jpt, metric_data) :
                  mid == 338 ? EvalW_338(Jpt, metric_data) : 0.0;
>>>>>>> c337c530

               E(qx,qy,qz,e) = weight * EvalW;
            }
         }
      }
   });
}

double TMOP_Integrator::GetLocalStateEnergyPA_3D(const Vector &x) const
{
   const int NE = PA.ne;
   constexpr int DIM = 3;
   const int M = metric->Id();
   const int D1D = PA.maps->ndof;
   const int Q1D = PA.maps->nqpt;
   const double mn = metric_normal;

   Array<double> mp;
   if (auto m = dynamic_cast<TMOP_Combo_QualityMetric *>(metric))
   {
      m->GetWeights(mp);
   }

   const auto J = Reshape(PA.Jtr.Read(), DIM, DIM, Q1D, Q1D, Q1D, NE);
   const auto B = Reshape(PA.maps->B.Read(), Q1D, D1D);
   const auto G = Reshape(PA.maps->G.Read(), Q1D, D1D);
   const auto W = Reshape(PA.ir->GetWeights().Read(), Q1D, Q1D, Q1D);
   const auto X = Reshape(x.Read(), D1D, D1D, D1D, DIM, NE);
   auto E = Reshape(PA.E.Write(), Q1D, Q1D, Q1D, NE);

   decltype(&TMOP_EnergyPA_3D<>) ker = TMOP_EnergyPA_3D;
#ifndef MFEM_USE_JIT
   const int d=D1D, q=Q1D;
   if (d==2 && q==2) { ker = TMOP_EnergyPA_3D<2,2>; }
   if (d==2 && q==3) { ker = TMOP_EnergyPA_3D<2,3>; }
   if (d==2 && q==4) { ker = TMOP_EnergyPA_3D<2,4>; }
   if (d==2 && q==5) { ker = TMOP_EnergyPA_3D<2,5>; }
   if (d==2 && q==6) { ker = TMOP_EnergyPA_3D<2,6>; }

   if (d==3 && q==3) { ker = TMOP_EnergyPA_3D<3,3>; }
   if (d==3 && q==4) { ker = TMOP_EnergyPA_3D<3,4>; }
   if (d==3 && q==5) { ker = TMOP_EnergyPA_3D<3,5>; }
   if (d==3 && q==6) { ker = TMOP_EnergyPA_3D<3,6>; }

   if (d==4 && q==4) { ker = TMOP_EnergyPA_3D<4,4>; }
   if (d==4 && q==5) { ker = TMOP_EnergyPA_3D<4,5>; }
   if (d==4 && q==6) { ker = TMOP_EnergyPA_3D<4,6>; }

   if (d==5 && q==5) { ker = TMOP_EnergyPA_3D<5,5>; }
   if (d==5 && q==6) { ker = TMOP_EnergyPA_3D<5,6>; }
#endif
   ker(mn,mp,M,NE,J,W,B,G,X,E,D1D,Q1D,4);
   return PA.E * PA.O;
}

} // namespace mfem<|MERGE_RESOLUTION|>--- conflicted
+++ resolved
@@ -10,39 +10,35 @@
 // CONTRIBUTING.md for details.
 
 #include "../tmop.hpp"
+#include "tmop_pa.hpp"
 #include "../linearform.hpp"
-#include "../../general/jit/jit.hpp"
-MFEM_JIT
-#include "tmop_pa.hpp"
+#include "../../general/forall.hpp"
+#include "../../linalg/kernels.hpp"
+#include "../../linalg/dinvariants.hpp"
 
 namespace mfem
 {
 
-MFEM_JIT
-template<int T_D1D = 0, int T_Q1D = 0, int T_MAX = 4>
-void TMOP_EnergyPA_3D(const double metric_normal,
-                      const double gamma,
-                      const int mid,
-                      const int NE,
-                      const DeviceTensor<6, const double> &J,
-                      const ConstDeviceCube &W,
-                      const ConstDeviceMatrix &B,
-                      const ConstDeviceMatrix &G,
-                      const DeviceTensor<5, const double> &X,
-                      DeviceTensor<4> &E,
-                      const int d1d,
-                      const int q1d,
-                      const int max)
-{
-   using Args = kernels::InvariantsEvaluator3D::Buffers;
-   MFEM_VERIFY(mid==302 || mid==303 || mid==315 ||
-               mid==321 || mid==332, "3D metric not yet implemented!");
-
-<<<<<<< HEAD
-   const int Q1D = T_Q1D ? T_Q1D : q1d;
-
-   MFEM_FORALL_3D(e, NE, Q1D, Q1D, Q1D,
-=======
+using Args = kernels::InvariantsEvaluator3D::Buffers;
+
+// mu_302 = I1b * I2b / 9 - 1
+static MFEM_HOST_DEVICE inline
+double EvalW_302(const double *J)
+{
+   double B[9];
+   kernels::InvariantsEvaluator3D ie(Args().J(J).B(B));
+   return ie.Get_I1b()*ie.Get_I2b()/9. - 1.;
+}
+
+// mu_303 = I1b/3 - 1
+static MFEM_HOST_DEVICE inline
+double EvalW_303(const double *J)
+{
+   double B[9];
+   kernels::InvariantsEvaluator3D ie(Args().J(J).B(B));
+   return ie.Get_I1b()/3. - 1.;
+}
+
 // mu_315 = (I3b - 1)^2
 static MFEM_HOST_DEVICE inline
 double EvalW_315(const double *J)
@@ -118,7 +114,6 @@
    const double *metric_data = metric_param.Read();
 
    mfem::forall_3D(NE, Q1D, Q1D, Q1D, [=] MFEM_HOST_DEVICE (int e)
->>>>>>> c337c530
    {
       const int D1D = T_D1D ? T_D1D : d1d;
       const int Q1D = T_Q1D ? T_Q1D : q1d;
@@ -132,7 +127,7 @@
       MFEM_SHARED double QQQ[9][MQ1*MQ1*MQ1];
 
       kernels::internal::LoadX<MD1>(e,D1D,X,DDD);
-      kernels::internal::LoadBG<MD1,MQ1>(D1D,Q1D,B,G,BG);
+      kernels::internal::LoadBG<MD1,MQ1>(D1D,Q1D,b,g,BG);
 
       kernels::internal::GradX<MD1,MQ1>(D1D,Q1D,BG,DDD,DDQ);
       kernels::internal::GradY<MD1,MQ1>(D1D,Q1D,BG,DDQ,DQQ);
@@ -161,44 +156,7 @@
                kernels::Mult(3,3,3, Jpr, Jrt, Jpt);
 
                // metric->EvalW(Jpt);
-               double B[9];
-               kernels::InvariantsEvaluator3D ie(Args().J(Jpt).B(B));
-
-               auto EvalW_302 = [&]() // I1b * I2b / 9 - 1
-               {
-                  return ie.Get_I1b()*ie.Get_I2b()/9. - 1.;
-               };
-
-               auto EvalW_303 = [&]() // mu_303 = I1b/3 - 1
-               {
-                  return ie.Get_I1b()/3. - 1.;
-               };
-
-               auto EvalW_315 = [&]() // (I3b - 1)^2
-               {
-                  const double a = ie.Get_I3b() - 1.0;
-                  return a*a;
-               };
-
-
-               auto EvalW_321 = [&]() // I1 + I2/I3 - 6
-               {
-                  return ie.Get_I1() + ie.Get_I2()/ie.Get_I3() - 6.0;
-               };
-
-               auto EvalW_332 = [&]()
-               {
-                  return (1.0 - gamma) * EvalW_302() + gamma * EvalW_315();
-               };
-
                const double EvalW =
-<<<<<<< HEAD
-                  mid==302 ? EvalW_302() :
-                  mid==303 ? EvalW_303() :
-                  mid==315 ? EvalW_315() :
-                  mid==321 ? EvalW_321() :
-                  mid==332 ? EvalW_332() : 0.0;
-=======
                   mid == 302 ? EvalW_302(Jpt) :
                   mid == 303 ? EvalW_303(Jpt) :
                   mid == 315 ? EvalW_315(Jpt) :
@@ -206,23 +164,29 @@
                   mid == 321 ? EvalW_321(Jpt) :
                   mid == 332 ? EvalW_332(Jpt, metric_data) :
                   mid == 338 ? EvalW_338(Jpt, metric_data) : 0.0;
->>>>>>> c337c530
 
                E(qx,qy,qz,e) = weight * EvalW;
             }
          }
       }
    });
-}
-
-double TMOP_Integrator::GetLocalStateEnergyPA_3D(const Vector &x) const
-{
-   const int NE = PA.ne;
-   constexpr int DIM = 3;
+   return energy * ones;
+}
+
+double TMOP_Integrator::GetLocalStateEnergyPA_3D(const Vector &X) const
+{
+   const int N = PA.ne;
    const int M = metric->Id();
    const int D1D = PA.maps->ndof;
    const int Q1D = PA.maps->nqpt;
+   const int id = (D1D << 4 ) | Q1D;
    const double mn = metric_normal;
+   const DenseTensor &J = PA.Jtr;
+   const Array<double> &W = PA.ir->GetWeights();
+   const Array<double> &B = PA.maps->B;
+   const Array<double> &G = PA.maps->G;
+   const Vector &O = PA.O;
+   Vector &E = PA.E;
 
    Array<double> mp;
    if (auto m = dynamic_cast<TMOP_Combo_QualityMetric *>(metric))
@@ -230,36 +194,7 @@
       m->GetWeights(mp);
    }
 
-   const auto J = Reshape(PA.Jtr.Read(), DIM, DIM, Q1D, Q1D, Q1D, NE);
-   const auto B = Reshape(PA.maps->B.Read(), Q1D, D1D);
-   const auto G = Reshape(PA.maps->G.Read(), Q1D, D1D);
-   const auto W = Reshape(PA.ir->GetWeights().Read(), Q1D, Q1D, Q1D);
-   const auto X = Reshape(x.Read(), D1D, D1D, D1D, DIM, NE);
-   auto E = Reshape(PA.E.Write(), Q1D, Q1D, Q1D, NE);
-
-   decltype(&TMOP_EnergyPA_3D<>) ker = TMOP_EnergyPA_3D;
-#ifndef MFEM_USE_JIT
-   const int d=D1D, q=Q1D;
-   if (d==2 && q==2) { ker = TMOP_EnergyPA_3D<2,2>; }
-   if (d==2 && q==3) { ker = TMOP_EnergyPA_3D<2,3>; }
-   if (d==2 && q==4) { ker = TMOP_EnergyPA_3D<2,4>; }
-   if (d==2 && q==5) { ker = TMOP_EnergyPA_3D<2,5>; }
-   if (d==2 && q==6) { ker = TMOP_EnergyPA_3D<2,6>; }
-
-   if (d==3 && q==3) { ker = TMOP_EnergyPA_3D<3,3>; }
-   if (d==3 && q==4) { ker = TMOP_EnergyPA_3D<3,4>; }
-   if (d==3 && q==5) { ker = TMOP_EnergyPA_3D<3,5>; }
-   if (d==3 && q==6) { ker = TMOP_EnergyPA_3D<3,6>; }
-
-   if (d==4 && q==4) { ker = TMOP_EnergyPA_3D<4,4>; }
-   if (d==4 && q==5) { ker = TMOP_EnergyPA_3D<4,5>; }
-   if (d==4 && q==6) { ker = TMOP_EnergyPA_3D<4,6>; }
-
-   if (d==5 && q==5) { ker = TMOP_EnergyPA_3D<5,5>; }
-   if (d==5 && q==6) { ker = TMOP_EnergyPA_3D<5,6>; }
-#endif
-   ker(mn,mp,M,NE,J,W,B,G,X,E,D1D,Q1D,4);
-   return PA.E * PA.O;
+   MFEM_LAUNCH_TMOP_KERNEL(EnergyPA_3D,id,mn,mp,M,N,J,W,B,G,O,X,E);
 }
 
 } // namespace mfem