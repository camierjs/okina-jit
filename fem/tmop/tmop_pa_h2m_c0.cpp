// Copyright (c) 2010-2023, Lawrence Livermore National Security, LLC. Produced
// at the Lawrence Livermore National Laboratory. All Rights reserved. See files
// LICENSE and NOTICE for details. LLNL-CODE-806117.
//
// This file is part of the MFEM library. For more information and source code
// availability visit https://mfem.org.
//
// MFEM is free software; you can redistribute it and/or modify it under the
// terms of the BSD-3 license. We welcome feedback and contributions, see file
// CONTRIBUTING.md for details.

#include "../tmop.hpp"
#include "../linearform.hpp"
#include "../../general/jit/jit.hpp"
MFEM_JIT
#include "tmop_pa.hpp"

namespace mfem
{

MFEM_JIT
template<int T_D1D = 0, int T_Q1D = 0, int T_MAX = 4>
void TMOP_AddMultGradPA_C0_2D(const int NE,
                              const ConstDeviceMatrix &B,
                              const DeviceTensor<5, const double> &H0,
                              const DeviceTensor<4, const double> &X,
                              DeviceTensor<4> &Y,
                              const int d1d,
                              const int q1d,
                              const int max)
{
   constexpr int NBZ = 1;
   const int Q1D = T_Q1D ? T_Q1D : q1d;

<<<<<<< HEAD
   MFEM_FORALL_2D(e, NE, Q1D, Q1D, NBZ,
=======
   const auto H0 = Reshape(h0_.Read(), DIM, DIM, Q1D, Q1D, NE);
   const auto b = Reshape(b_.Read(), Q1D, D1D);
   const auto R = Reshape(r_.Read(), D1D, D1D, DIM, NE);

   auto Y = Reshape(c_.ReadWrite(), D1D, D1D, DIM, NE);

   mfem::forall_2D_batch(NE, Q1D, Q1D, NBZ, [=] MFEM_HOST_DEVICE (int e)
>>>>>>> c337c530
   {
      constexpr int DIM = 2;
      const int D1D = T_D1D ? T_D1D : d1d;
      const int Q1D = T_Q1D ? T_Q1D : q1d;
      constexpr int NBZ = 1;
      constexpr int MQ1 = T_Q1D ? T_Q1D : T_MAX;
      constexpr int MD1 = T_D1D ? T_D1D : T_MAX;

      MFEM_SHARED double sB[MQ1*MD1];

      MFEM_SHARED double XY[2][NBZ][MD1*MD1];
      MFEM_SHARED double DQ[2][NBZ][MD1*MQ1];
      MFEM_SHARED double QQ[2][NBZ][MQ1*MQ1];

      kernels::internal::LoadX<MD1,NBZ>(e,D1D,X,XY);
      kernels::internal::LoadB<MD1,MQ1>(D1D,Q1D,B,sB);

      kernels::internal::EvalX<MD1,MQ1,NBZ>(D1D,Q1D,sB,XY,DQ);
      kernels::internal::EvalY<MD1,MQ1,NBZ>(D1D,Q1D,sB,DQ,QQ);

      MFEM_FOREACH_THREAD(qy,y,Q1D)
      {
         MFEM_FOREACH_THREAD(qx,x,Q1D)
         {
            // Xh = X^T . Sh
            double Xh[2];
            kernels::internal::PullEval<MQ1,NBZ>(Q1D,qx,qy,QQ,Xh);

            double H_data[4];
            DeviceMatrix H(H_data,2,2);
            for (int i = 0; i < DIM; i++)
            {
               for (int j = 0; j < DIM; j++)
               {
                  H(i,j) = H0(i,j,qx,qy,e);
               }
            }

            // p2 = H . Xh
            double p2[2];
            kernels::Mult(2,2,H_data,Xh,p2);
            kernels::internal::PushEval<MQ1,NBZ>(Q1D,qx,qy,p2,QQ);
         }
      }
      MFEM_SYNC_THREAD;
      kernels::internal::LoadBt<MD1,MQ1>(D1D,Q1D,B,sB);
      kernels::internal::EvalXt<MD1,MQ1,NBZ>(D1D,Q1D,sB,QQ,DQ);
      kernels::internal::EvalYt<MD1,MQ1,NBZ>(D1D,Q1D,sB,DQ,Y,e);
   });
}

void TMOP_Integrator::AddMultGradPA_C0_2D(const Vector &R,Vector &C) const
{
   const int NE = PA.ne;
   constexpr int DIM = 2;
   const int D1D = PA.maps->ndof;
   const int Q1D = PA.maps->nqpt;

   const auto H0 = Reshape(PA.H0.Read(), DIM, DIM, Q1D, Q1D, NE);
   const auto B = Reshape(PA.maps->B.Read(), Q1D, D1D);
   const auto X = Reshape(R.Read(), D1D, D1D, DIM, NE);
   auto Y = Reshape(C.ReadWrite(), D1D, D1D, DIM, NE);

   decltype(&TMOP_AddMultGradPA_C0_2D<>) ker = TMOP_AddMultGradPA_C0_2D;
#ifndef MFEM_USE_JIT
   const int d=D1D, q=Q1D;
   if (d==2 && q==2) { ker = TMOP_AddMultGradPA_C0_2D<2,2>; }
   if (d==2 && q==3) { ker = TMOP_AddMultGradPA_C0_2D<2,3>; }
   if (d==2 && q==4) { ker = TMOP_AddMultGradPA_C0_2D<2,4>; }
   if (d==2 && q==5) { ker = TMOP_AddMultGradPA_C0_2D<2,5>; }
   if (d==2 && q==6) { ker = TMOP_AddMultGradPA_C0_2D<2,6>; }

   if (d==3 && q==3) { ker = TMOP_AddMultGradPA_C0_2D<3,3>; }
   if (d==3 && q==4) { ker = TMOP_AddMultGradPA_C0_2D<3,4>; }
   if (d==3 && q==5) { ker = TMOP_AddMultGradPA_C0_2D<3,5>; }
   if (d==3 && q==6) { ker = TMOP_AddMultGradPA_C0_2D<3,6>; }

   if (d==4 && q==4) { ker = TMOP_AddMultGradPA_C0_2D<4,4>; }
   if (d==4 && q==5) { ker = TMOP_AddMultGradPA_C0_2D<4,5>; }
   if (d==4 && q==6) { ker = TMOP_AddMultGradPA_C0_2D<4,6>; }

   if (d==5 && q==5) { ker = TMOP_AddMultGradPA_C0_2D<5,5>; }
   if (d==5 && q==6) { ker = TMOP_AddMultGradPA_C0_2D<5,6>; }
#endif
   ker(NE,B,H0,X,Y,D1D,Q1D,4);
}

} // namespace mfem<|MERGE_RESOLUTION|>--- conflicted
+++ resolved
@@ -10,31 +10,29 @@
 // CONTRIBUTING.md for details.
 
 #include "../tmop.hpp"
+#include "tmop_pa.hpp"
 #include "../linearform.hpp"
-#include "../../general/jit/jit.hpp"
-MFEM_JIT
-#include "tmop_pa.hpp"
+#include "../../general/forall.hpp"
+#include "../../linalg/kernels.hpp"
 
 namespace mfem
 {
 
-MFEM_JIT
-template<int T_D1D = 0, int T_Q1D = 0, int T_MAX = 4>
-void TMOP_AddMultGradPA_C0_2D(const int NE,
-                              const ConstDeviceMatrix &B,
-                              const DeviceTensor<5, const double> &H0,
-                              const DeviceTensor<4, const double> &X,
-                              DeviceTensor<4> &Y,
-                              const int d1d,
-                              const int q1d,
-                              const int max)
+MFEM_REGISTER_TMOP_KERNELS(void, AddMultGradPA_Kernel_C0_2D,
+                           const int NE,
+                           const Array<double> &b_,
+                           const Vector &h0_,
+                           const Vector &r_,
+                           Vector &c_,
+                           const int d1d,
+                           const int q1d)
 {
+   constexpr int DIM = 2;
    constexpr int NBZ = 1;
+
+   const int D1D = T_D1D ? T_D1D : d1d;
    const int Q1D = T_Q1D ? T_Q1D : q1d;
 
-<<<<<<< HEAD
-   MFEM_FORALL_2D(e, NE, Q1D, Q1D, NBZ,
-=======
    const auto H0 = Reshape(h0_.Read(), DIM, DIM, Q1D, Q1D, NE);
    const auto b = Reshape(b_.Read(), Q1D, D1D);
    const auto R = Reshape(r_.Read(), D1D, D1D, DIM, NE);
@@ -42,7 +40,6 @@
    auto Y = Reshape(c_.ReadWrite(), D1D, D1D, DIM, NE);
 
    mfem::forall_2D_batch(NE, Q1D, Q1D, NBZ, [=] MFEM_HOST_DEVICE (int e)
->>>>>>> c337c530
    {
       constexpr int DIM = 2;
       const int D1D = T_D1D ? T_D1D : d1d;
@@ -51,17 +48,17 @@
       constexpr int MQ1 = T_Q1D ? T_Q1D : T_MAX;
       constexpr int MD1 = T_D1D ? T_D1D : T_MAX;
 
-      MFEM_SHARED double sB[MQ1*MD1];
+      MFEM_SHARED double B[MQ1*MD1];
 
       MFEM_SHARED double XY[2][NBZ][MD1*MD1];
       MFEM_SHARED double DQ[2][NBZ][MD1*MQ1];
       MFEM_SHARED double QQ[2][NBZ][MQ1*MQ1];
 
-      kernels::internal::LoadX<MD1,NBZ>(e,D1D,X,XY);
-      kernels::internal::LoadB<MD1,MQ1>(D1D,Q1D,B,sB);
+      kernels::internal::LoadX<MD1,NBZ>(e,D1D,R,XY);
+      kernels::internal::LoadB<MD1,MQ1>(D1D,Q1D,b,B);
 
-      kernels::internal::EvalX<MD1,MQ1,NBZ>(D1D,Q1D,sB,XY,DQ);
-      kernels::internal::EvalY<MD1,MQ1,NBZ>(D1D,Q1D,sB,DQ,QQ);
+      kernels::internal::EvalX<MD1,MQ1,NBZ>(D1D,Q1D,B,XY,DQ);
+      kernels::internal::EvalY<MD1,MQ1,NBZ>(D1D,Q1D,B,DQ,QQ);
 
       MFEM_FOREACH_THREAD(qy,y,Q1D)
       {
@@ -88,46 +85,22 @@
          }
       }
       MFEM_SYNC_THREAD;
-      kernels::internal::LoadBt<MD1,MQ1>(D1D,Q1D,B,sB);
-      kernels::internal::EvalXt<MD1,MQ1,NBZ>(D1D,Q1D,sB,QQ,DQ);
-      kernels::internal::EvalYt<MD1,MQ1,NBZ>(D1D,Q1D,sB,DQ,Y,e);
+      kernels::internal::LoadBt<MD1,MQ1>(D1D,Q1D,b,B);
+      kernels::internal::EvalXt<MD1,MQ1,NBZ>(D1D,Q1D,B,QQ,DQ);
+      kernels::internal::EvalYt<MD1,MQ1,NBZ>(D1D,Q1D,B,DQ,Y,e);
    });
 }
 
 void TMOP_Integrator::AddMultGradPA_C0_2D(const Vector &R,Vector &C) const
 {
-   const int NE = PA.ne;
-   constexpr int DIM = 2;
+   const int N = PA.ne;
    const int D1D = PA.maps->ndof;
    const int Q1D = PA.maps->nqpt;
+   const int id = (D1D << 4 ) | Q1D;
+   const Array<double> &B = PA.maps->B;
+   const Vector &H0 = PA.H0;
 
-   const auto H0 = Reshape(PA.H0.Read(), DIM, DIM, Q1D, Q1D, NE);
-   const auto B = Reshape(PA.maps->B.Read(), Q1D, D1D);
-   const auto X = Reshape(R.Read(), D1D, D1D, DIM, NE);
-   auto Y = Reshape(C.ReadWrite(), D1D, D1D, DIM, NE);
-
-   decltype(&TMOP_AddMultGradPA_C0_2D<>) ker = TMOP_AddMultGradPA_C0_2D;
-#ifndef MFEM_USE_JIT
-   const int d=D1D, q=Q1D;
-   if (d==2 && q==2) { ker = TMOP_AddMultGradPA_C0_2D<2,2>; }
-   if (d==2 && q==3) { ker = TMOP_AddMultGradPA_C0_2D<2,3>; }
-   if (d==2 && q==4) { ker = TMOP_AddMultGradPA_C0_2D<2,4>; }
-   if (d==2 && q==5) { ker = TMOP_AddMultGradPA_C0_2D<2,5>; }
-   if (d==2 && q==6) { ker = TMOP_AddMultGradPA_C0_2D<2,6>; }
-
-   if (d==3 && q==3) { ker = TMOP_AddMultGradPA_C0_2D<3,3>; }
-   if (d==3 && q==4) { ker = TMOP_AddMultGradPA_C0_2D<3,4>; }
-   if (d==3 && q==5) { ker = TMOP_AddMultGradPA_C0_2D<3,5>; }
-   if (d==3 && q==6) { ker = TMOP_AddMultGradPA_C0_2D<3,6>; }
-
-   if (d==4 && q==4) { ker = TMOP_AddMultGradPA_C0_2D<4,4>; }
-   if (d==4 && q==5) { ker = TMOP_AddMultGradPA_C0_2D<4,5>; }
-   if (d==4 && q==6) { ker = TMOP_AddMultGradPA_C0_2D<4,6>; }
-
-   if (d==5 && q==5) { ker = TMOP_AddMultGradPA_C0_2D<5,5>; }
-   if (d==5 && q==6) { ker = TMOP_AddMultGradPA_C0_2D<5,6>; }
-#endif
-   ker(NE,B,H0,X,Y,D1D,Q1D,4);
+   MFEM_LAUNCH_TMOP_KERNEL(AddMultGradPA_Kernel_C0_2D,id,N,B,H0,R,C);
 }
 
 } // namespace mfem