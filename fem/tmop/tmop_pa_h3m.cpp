--- conflicted
+++ resolved
@@ -10,31 +10,28 @@
 // CONTRIBUTING.md for details.
 
 #include "../tmop.hpp"
-#include "../../general/jit/jit.hpp"
-MFEM_JIT
 #include "tmop_pa.hpp"
+#include "../../general/forall.hpp"
+#include "../../linalg/kernels.hpp"
 
 namespace mfem
 {
 
-MFEM_JIT
-template<int T_D1D = 0, int T_Q1D = 0, int T_MAX = 4>
-void TMOP_AddMultGradPA_3D(const int NE,
-                           const ConstDeviceMatrix &B,
-                           const ConstDeviceMatrix &G,
-                           const DeviceTensor<6, const double> &J,
-                           const DeviceTensor<8, const double> &H,
-                           const DeviceTensor<5, const double> &X,
-                           DeviceTensor<5> &Y,
+MFEM_REGISTER_TMOP_KERNELS(void, AddMultGradPA_Kernel_3D,
+                           const int NE,
+                           const Array<double> &b_,
+                           const Array<double> &g_,
+                           const DenseTensor &j_,
+                           const Vector &h_,
+                           const Vector &x_,
+                           Vector &y_,
                            const int d1d,
-                           const int q1d,
-                           const int max)
+                           const int q1d)
 {
+   constexpr int DIM = 3;
+   const int D1D = T_D1D ? T_D1D : d1d;
    const int Q1D = T_Q1D ? T_Q1D : q1d;
 
-<<<<<<< HEAD
-   MFEM_FORALL_3D(e, NE, Q1D, Q1D, Q1D,
-=======
    const auto b = Reshape(b_.Read(), Q1D, D1D);
    const auto g = Reshape(g_.Read(), Q1D, D1D);
    const auto J = Reshape(j_.Read(), DIM, DIM, Q1D, Q1D, Q1D, NE);
@@ -43,7 +40,6 @@
    auto Y = Reshape(y_.ReadWrite(), D1D, D1D, D1D, DIM, NE);
 
    mfem::forall_3D(NE, Q1D, Q1D, Q1D, [=] MFEM_HOST_DEVICE (int e)
->>>>>>> c337c530
    {
       constexpr int DIM = 3;
       const int D1D = T_D1D ? T_D1D : d1d;
@@ -58,7 +54,7 @@
       MFEM_SHARED double QQQ[9][MQ1*MQ1*MQ1];
 
       kernels::internal::LoadX<MD1>(e,D1D,X,DDD);
-      kernels::internal::LoadBG<MD1,MQ1>(D1D,Q1D,B,G,BG);
+      kernels::internal::LoadBG<MD1,MQ1>(D1D,Q1D,b,g,BG);
 
       kernels::internal::GradX<MD1,MQ1>(D1D,Q1D,BG,DDD,DDQ);
       kernels::internal::GradY<MD1,MQ1>(D1D,Q1D,BG,DDQ,DQQ);
@@ -111,7 +107,7 @@
          }
       }
       MFEM_SYNC_THREAD;
-      kernels::internal::LoadBGt<MD1,MQ1>(D1D,Q1D,B,G,BG);
+      kernels::internal::LoadBGt<MD1,MQ1>(D1D,Q1D,b,g,BG);
       kernels::internal::GradZt<MD1,MQ1>(D1D,Q1D,BG,QQQ,DQQ);
       kernels::internal::GradYt<MD1,MQ1>(D1D,Q1D,BG,DQQ,DDQ);
       kernels::internal::GradXt<MD1,MQ1>(D1D,Q1D,BG,DDQ,Y,e);
@@ -120,40 +116,16 @@
 
 void TMOP_Integrator::AddMultGradPA_3D(const Vector &R, Vector &C) const
 {
-   const int NE = PA.ne;
-   constexpr int DIM = 3;
+   const int N = PA.ne;
    const int D1D = PA.maps->ndof;
    const int Q1D = PA.maps->nqpt;
+   const int id = (D1D << 4 ) | Q1D;
+   const DenseTensor &J = PA.Jtr;
+   const Array<double> &B = PA.maps->B;
+   const Array<double> &G = PA.maps->G;
+   const Vector &H = PA.H;
 
-   const auto B = Reshape(PA.maps->B.Read(), Q1D, D1D);
-   const auto G = Reshape(PA.maps->G.Read(), Q1D, D1D);
-   const auto J = Reshape(PA.Jtr.Read(), DIM, DIM, Q1D, Q1D, Q1D, NE);
-   const auto X = Reshape(R.Read(), D1D, D1D, D1D, DIM, NE);
-   const auto H = Reshape(PA.H.Read(), DIM, DIM, DIM, DIM, Q1D, Q1D, Q1D, NE);
-   auto Y = Reshape(C.ReadWrite(), D1D, D1D, D1D, DIM, NE);
-
-   decltype(&TMOP_AddMultGradPA_3D<>) ker = TMOP_AddMultGradPA_3D;
-#ifndef MFEM_USE_JIT
-   const int d=D1D, q=Q1D;
-   if (d==2 && q==2) { ker = TMOP_AddMultGradPA_3D<2,2>; }
-   if (d==2 && q==3) { ker = TMOP_AddMultGradPA_3D<2,3>; }
-   if (d==2 && q==4) { ker = TMOP_AddMultGradPA_3D<2,4>; }
-   if (d==2 && q==5) { ker = TMOP_AddMultGradPA_3D<2,5>; }
-   if (d==2 && q==6) { ker = TMOP_AddMultGradPA_3D<2,6>; }
-
-   if (d==3 && q==3) { ker = TMOP_AddMultGradPA_3D<3,3>; }
-   if (d==3 && q==4) { ker = TMOP_AddMultGradPA_3D<3,4>; }
-   if (d==3 && q==5) { ker = TMOP_AddMultGradPA_3D<3,5>; }
-   if (d==3 && q==6) { ker = TMOP_AddMultGradPA_3D<3,6>; }
-
-   if (d==4 && q==4) { ker = TMOP_AddMultGradPA_3D<4,4>; }
-   if (d==4 && q==5) { ker = TMOP_AddMultGradPA_3D<4,5>; }
-   if (d==4 && q==6) { ker = TMOP_AddMultGradPA_3D<4,6>; }
-
-   if (d==5 && q==5) { ker = TMOP_AddMultGradPA_3D<5,5>; }
-   if (d==5 && q==6) { ker = TMOP_AddMultGradPA_3D<5,6>; }
-#endif
-   ker(NE,B,G,J,H,X,Y,D1D,Q1D,4);
+   MFEM_LAUNCH_TMOP_KERNEL(AddMultGradPA_Kernel_3D,id,N,B,G,J,H,R,C);
 }
 
 } // namespace mfem