// Copyright (c) 2010-2020, Lawrence Livermore National Security, LLC. Produced
// at the Lawrence Livermore National Laboratory. All Rights reserved. See files
// LICENSE and NOTICE for details. LLNL-CODE-806117.
//
// This file is part of the MFEM library. For more information and source code
// availability visit https://mfem.org.
//
// MFEM is free software; you can redistribute it and/or modify it under the
// terms of the BSD-3 license. We welcome feedback and contributions, see file
// CONTRIBUTING.md for details.

#define MFEM_DBG_COLOR 222
#include "../general/dbg.hpp"

#include "tmop_tools.hpp"
#include "nonlinearform.hpp"
#include "pnonlinearform.hpp"
#include "../general/osockstream.hpp"

namespace mfem
{

using namespace mfem;

void AdvectorCG::SetInitialField(const Vector &init_nodes,
                                 const Vector &init_field)
{
   nodes0 = init_nodes;
   field0 = init_field;
}

void AdvectorCG::ComputeAtNewPosition(const Vector &new_nodes,
                                      Vector &new_field)
{
<<<<<<< HEAD
   dbg("");
#if defined(MFEM_DEBUG) || defined(MFEM_USE_MPI)
   int myid = 0;
#endif
   Mesh *m = mesh;
=======
   // TODO: Implement for AMR meshes.
   const int pnt_cnt = new_field.Size()/ncomp;

   new_field = field0;

   for (int i = 0; i < ncomp; i++)
   {
      Vector new_field_temp(new_field.GetData()+i*pnt_cnt, pnt_cnt);
      ComputeAtNewPositionScalar(new_nodes, new_field_temp);
   }

   field0 = new_field;
   nodes0 = new_nodes;
}
>>>>>>> 21401db8

void AdvectorCG::ComputeAtNewPositionScalar(const Vector &new_nodes,
                                            Vector &new_field)
{
   Mesh *m = mesh;
#ifdef MFEM_USE_MPI
   if (pmesh) { m = pmesh; }
#endif

   MFEM_VERIFY(m != NULL, "No mesh has been given to the AdaptivityEvaluator.");

   // This will be used to move the positions.
   GridFunction *mesh_nodes = m->GetNodes();
   *mesh_nodes = nodes0;
   double minv = new_field.Min(), maxv = new_field.Max();

   // Velocity of the positions.
   GridFunction u(mesh_nodes->FESpace());
   subtract(new_nodes, nodes0, u);

   // Define a scalar FE space for the solution, and the advection operator.
   TimeDependentOperator *oper = NULL;
   FiniteElementSpace *fess = NULL;
#ifdef MFEM_USE_MPI
   ParFiniteElementSpace *pfess = NULL;
#endif
   if (fes)
   {
      fess = new FiniteElementSpace(fes->GetMesh(), fes->FEColl(), 1);
      oper = new SerialAdvectorCGOper(nodes0, u, *fess);
   }
#ifdef MFEM_USE_MPI
   else if (pfes)
   {
      pfess = new ParFiniteElementSpace(pfes->GetParMesh(), pfes->FEColl(), 1);
      oper  = new ParAdvectorCGOper(nodes0, u, *pfess);
   }
#endif
   MFEM_VERIFY(oper != NULL,
               "No FE space has been given to the AdaptivityEvaluator.");
   ode_solver.Init(*oper);

   // Compute some time step [mesh_size / speed].
   double h_min = std::numeric_limits<double>::infinity();
   for (int i = 0; i < m->GetNE(); i++)
   {
      h_min = std::min(h_min, m->GetElementSize(i));
   }
   double v_max = 0.0;
   const int s = new_field.Size();

   for (int i = 0; i < s; i++)
   {
      double vel = 0.;
      for (int j = 0; j < dim; j++)
      {
         vel += u(i+j*s)*u(i+j*s);
      }
      v_max = std::max(v_max, vel);
   }

#ifdef MFEM_USE_MPI
   if (pfes)
   {
      double v_loc = v_max, h_loc = h_min;
      MPI_Allreduce(&v_loc, &v_max, 1, MPI_DOUBLE, MPI_MAX, pfes->GetComm());
      MPI_Allreduce(&h_loc, &h_min, 1, MPI_DOUBLE, MPI_MIN, pfes->GetComm());
   }
#endif

   if (v_max == 0.0) // No need to change the field.
   {
      delete oper;
      delete fess;
#ifdef MFEM_USE_MPI
      delete pfess;
#endif
      return;
   }

   v_max = std::sqrt(v_max);
   double dt = dt_scale * h_min / v_max;

   double t = 0.0;
   bool last_step = false;
   for (int ti = 1; !last_step; ti++)
   {
      if (t + dt >= 1.0)
      {
         dt = 1.0 - t;
         last_step = true;
      }
      ode_solver.Step(new_field, t, dt);
   }

   double glob_minv = minv,
          glob_maxv = maxv;
#ifdef MFEM_USE_MPI
   if (pfes)
   {
      MPI_Allreduce(&minv, &glob_minv, 1, MPI_DOUBLE, MPI_MIN, pfes->GetComm());
      MPI_Allreduce(&maxv, &glob_maxv, 1, MPI_DOUBLE, MPI_MAX, pfes->GetComm());
   }
#endif

   // Trim the overshoots and undershoots.
   for (int i = 0; i < s; i++)
   {
      if (new_field(i) < glob_minv) { new_field(i) = glob_minv; }
      if (new_field(i) > glob_maxv) { new_field(i) = glob_maxv; }
   }

   delete oper;
   delete fess;
#ifdef MFEM_USE_MPI
   delete pfess;
#endif
}

SerialAdvectorCGOper::SerialAdvectorCGOper(const Vector &x_start,
                                           GridFunction &vel,
                                           FiniteElementSpace &fes)
   : TimeDependentOperator(fes.GetVSize()),
     x0(x_start), x_now(*fes.GetMesh()->GetNodes()),
     u(vel), u_coeff(&u), M(&fes), K(&fes)
{
   dbg("");
   ConvectionIntegrator *Kinteg = new ConvectionIntegrator(u_coeff);
   K.AddDomainIntegrator(Kinteg);
   K.Assemble(0);
   K.Finalize(0);

   MassIntegrator *Minteg = new MassIntegrator;
   M.AddDomainIntegrator(Minteg);
   M.Assemble();
   M.Finalize();
}

void SerialAdvectorCGOper::Mult(const Vector &ind, Vector &di_dt) const
{
   dbg("");
   // Move the mesh.
   const double t = GetTime();
   add(x0, t, u, x_now);

   // Assemble on the new mesh.
   K.BilinearForm::operator=(0.0);
   K.Assemble();
   Vector rhs(K.Size());
   K.Mult(ind, rhs);
   M.BilinearForm::operator=(0.0);
   M.Assemble();

   di_dt = 0.0;
   CGSolver lin_solver;
   DSmoother prec;
   lin_solver.SetPreconditioner(prec);
   lin_solver.SetOperator(M.SpMat());
   lin_solver.SetRelTol(1e-12); lin_solver.SetAbsTol(0.0);
   lin_solver.SetMaxIter(100);
   lin_solver.SetPrintLevel(0);
   lin_solver.Mult(rhs, di_dt);
}

#ifdef MFEM_USE_MPI
ParAdvectorCGOper::ParAdvectorCGOper(const Vector &x_start,
                                     GridFunction &vel,
                                     ParFiniteElementSpace &pfes)
   : TimeDependentOperator(pfes.GetVSize()),
     x0(x_start), x_now(*pfes.GetMesh()->GetNodes()),
     u(vel), u_coeff(&u), M(&pfes), K(&pfes)
{
   ConvectionIntegrator *Kinteg = new ConvectionIntegrator(u_coeff);
   K.AddDomainIntegrator(Kinteg);
   K.Assemble(0);
   K.Finalize(0);

   MassIntegrator *Minteg = new MassIntegrator;
   M.AddDomainIntegrator(Minteg);
   M.Assemble();
   M.Finalize();
}

void ParAdvectorCGOper::Mult(const Vector &ind, Vector &di_dt) const
{
   // Move the mesh.
   const double t = GetTime();
   add(x0, t, u, x_now);

   // Assemble on the new mesh.
   K.BilinearForm::operator=(0.0);
   K.Assemble();
   ParGridFunction rhs(K.ParFESpace());
   K.Mult(ind, rhs);
   M.BilinearForm::operator=(0.0);
   M.Assemble();

   HypreParVector *RHS = rhs.ParallelAssemble();
   HypreParVector X(K.ParFESpace());
   X = 0.0;
   HypreParMatrix *Mh  = M.ParallelAssemble();

   CGSolver lin_solver(M.ParFESpace()->GetParMesh()->GetComm());
   HypreSmoother prec;
   prec.SetType(HypreSmoother::Jacobi, 1);
   lin_solver.SetPreconditioner(prec);
   lin_solver.SetOperator(*Mh);
   lin_solver.SetRelTol(1e-8);
   lin_solver.SetAbsTol(0.0);
   lin_solver.SetMaxIter(100);
   lin_solver.SetPrintLevel(0);
   lin_solver.Mult(*RHS, X);
   K.ParFESpace()->GetProlongationMatrix()->Mult(X, di_dt);

   delete Mh;
   delete RHS;
}
#endif

#ifdef MFEM_USE_GSLIB
void InterpolatorFP::SetInitialField(const Vector &init_nodes,
                                     const Vector &init_field)
{
   nodes0 = init_nodes;
   Mesh *m = mesh;
#ifdef MFEM_USE_MPI
   if (pmesh) { m = pmesh; }
#endif
   m->SetNodes(nodes0);

   const double rel_bbox_el = 0.1;
   const double newton_tol  = 1.0e-12;
   const int npts_at_once   = 256;

   if (finder)
   {
      finder->FreeData();
      delete finder;
   }

   FiniteElementSpace *f = fes;
#ifdef MFEM_USE_MPI
   if (pfes)
   {
      f = pfes;
      finder = new FindPointsGSLIB(pfes->GetComm());
   }
   else { finder = new FindPointsGSLIB(); }
#else
   finder = new FindPointsGSLIB();
#endif
   finder->Setup(*m, rel_bbox_el, newton_tol, npts_at_once);

   field0_gf.SetSpace(f);
   field0_gf = init_field;

   dim = f->GetFE(0)->GetDim();
   const int pts_cnt = init_nodes.Size() / dim;
   el_id_out.SetSize(pts_cnt);
   code_out.SetSize(pts_cnt);
   task_id_out.SetSize(pts_cnt);
   pos_r_out.SetSize(pts_cnt*dim);
   dist_p_out.SetSize(pts_cnt);
}

void InterpolatorFP::ComputeAtNewPosition(const Vector &new_nodes,
                                          Vector &new_field)
{
   const int pts_cnt = new_nodes.Size() / dim;

   // The sizes may change between calls due to AMR.
   if (el_id_out.Size() != pts_cnt)
   {
      el_id_out.SetSize(pts_cnt);
      code_out.SetSize(pts_cnt);
      task_id_out.SetSize(pts_cnt);
      pos_r_out.SetSize(pts_cnt*dim);
      dist_p_out(pts_cnt);
   }

   // Interpolate FE function values on the found points.
   finder->FindPoints(new_nodes, code_out, task_id_out,
                      el_id_out, pos_r_out, dist_p_out);
   finder->Interpolate(code_out, task_id_out, el_id_out,
                       pos_r_out, field0_gf, new_field);
}

#endif

double TMOPNewtonSolver::ComputeScalingFactor(const Vector &x,
                                              const Vector &b) const
{
   dbg("");
   const FiniteElementSpace *fes = NULL;
   double energy_in = 0.0;
#ifdef MFEM_USE_MPI
   const ParNonlinearForm *p_nlf = dynamic_cast<const ParNonlinearForm *>(oper);
   MFEM_VERIFY(!(parallel && p_nlf == NULL), "Invalid Operator subclass.");
   if (parallel)
   {
      fes = p_nlf->FESpace();
      energy_in = p_nlf->GetEnergy(x);
   }
#endif
   const bool serial = !parallel;
   const NonlinearForm *nlf = dynamic_cast<const NonlinearForm *>(oper);
   MFEM_VERIFY(!(serial && nlf == NULL), "Invalid Operator subclass.");
   if (serial)
   {
      fes = nlf->FESpace();
      energy_in = nlf->GetEnergy(x);
   }

   const bool have_b = (b.Size() == Height());

   const int NE = fes->GetMesh()->GetNE(), dim = fes->GetFE(0)->GetDim(),
             dof = fes->GetFE(0)->GetDof(), nsp = ir.GetNPoints();
   Array<int> xdofs(dof * dim);
   DenseMatrix Jpr(dim), dshape(dof, dim), pos(dof, dim);
   Vector posV(pos.Data(), dof * dim);

   Vector x_out(x.Size()), x_out_loc(fes->GetVSize());
   bool x_out_ok = false;
   double scale = 1.0, energy_out = 0.0;
   double norm0 = Norm(r);

   // Decreases the scaling of the update until the new mesh is valid.
   for (int i = 0; i < 12; i++)
   {
      add(x, -scale, c, x_out);

      if (serial)
      {
         const SparseMatrix *cP = fes->GetConformingProlongation();
         if (!cP) { x_out_loc = x_out; }
         else     { cP->Mult(x_out, x_out_loc); }
      }
#ifdef MFEM_USE_MPI
      else
      {
         fes->GetProlongationMatrix()->Mult(x_out, x_out_loc);
      }
#endif

      int jac_ok = 1;
      for (int i = 0; i < NE; i++)
      {
         fes->GetElementVDofs(i, xdofs);
         x_out_loc.GetSubVector(xdofs, posV);
         for (int j = 0; j < nsp; j++)
         {
            fes->GetFE(i)->CalcDShape(ir.IntPoint(j), dshape);
            MultAtB(pos, dshape, Jpr);
            if (Jpr.Det() <= 0.0) { jac_ok = 0; goto break2; }
         }
      }

   break2:
      int jac_ok_all = jac_ok;
#ifdef MFEM_USE_MPI
      if (parallel)
      {
         MPI_Allreduce(&jac_ok, &jac_ok_all, 1, MPI_INT, MPI_LAND,
                       p_nlf->ParFESpace()->GetComm());
      }
#endif

      if (jac_ok_all == 0)
      {
         if (print_level >= 0)
         { mfem::out << "Scale = " << scale << " Neg det(J) found.\n"; }
         scale *= 0.5; continue;
      }

      ProcessNewState(x_out);
      if (serial)
      {
         energy_out = nlf->GetGridFunctionEnergy(x_out_loc);
      }
#ifdef MFEM_USE_MPI
      else
      {
         energy_out = p_nlf->GetParGridFunctionEnergy(x_out_loc);
      }
#endif
      if (energy_out > 1.2*energy_in || std::isnan(energy_out) != 0)
      {
         if (print_level >= 0)
         { mfem::out << "Scale = " << scale << " Increasing energy.\n"; }
         scale *= 0.5; continue;
      }

      oper->Mult(x_out, r);
      if (have_b) { r -= b; }
      double norm = Norm(r);

      if (norm > 1.2*norm0)
      {
         if (print_level >= 0)
         { mfem::out << "Scale = " << scale << " Norm increased.\n"; }
         scale *= 0.5; continue;
      }
      else { x_out_ok = true; break; }
   }

   if (print_level >= 0)
   {
      mfem::out << "Energy decrease: "
                << (energy_in - energy_out) / energy_in * 100.0
                << "% with " << scale << " scaling.\n";
   }

   if (x_out_ok == false) { scale = 0.0; }
   return scale;
}

void TMOPNewtonSolver::ProcessNewState(const Vector &x) const
{
   dbg("");
   const NonlinearForm *nlf = dynamic_cast<const NonlinearForm *>(oper);
   const Array<NonlinearFormIntegrator*> &integs = *nlf->GetDNFI();

   // Reset the update flags of all TargetConstructors.
   // This is done to avoid repeated updates of shared TargetConstructors.
   TMOP_Integrator *ti  = NULL;
   TMOPComboIntegrator *co = NULL;
   DiscreteAdaptTC *dtc = NULL;
   for (int i = 0; i < integs.Size(); i++)
   {
      ti = dynamic_cast<TMOP_Integrator *>(integs[i]);
      if (ti)
      {
         dbg("ti");
         dtc = ti->GetDiscreteAdaptTC();
         if (dtc) { dtc->ResetUpdateFlags(); }
      }
      co = dynamic_cast<TMOPComboIntegrator *>(integs[i]);
      if (co)
      {
         dbg("co");
         Array<TMOP_Integrator *> ati = co->GetTMOPIntegrators();
         for (int j = 0; j < ati.Size(); j++)
         {
            dtc = ati[j]->GetDiscreteAdaptTC();
            if (dtc) { dtc->ResetUpdateFlags(); }
         }
      }
   }

   if (parallel)
   {
#ifdef MFEM_USE_MPI
      const ParNonlinearForm *nlf =
         dynamic_cast<const ParNonlinearForm *>(oper);
      const ParFiniteElementSpace *pfesc = nlf->ParFESpace();
      Vector x_loc(pfesc->GetVSize());
      pfesc->GetProlongationMatrix()->Mult(x, x_loc);
      for (int i = 0; i < integs.Size(); i++)
      {
         ti = dynamic_cast<TMOP_Integrator *>(integs[i]);
         if (ti)
         {
            ti->ComputeFDh(x_loc, *pfesc);
            UpdateDiscreteTC(*ti, x_loc);
         }
         co = dynamic_cast<TMOPComboIntegrator *>(integs[i]);
         if (co)
         {
            Array<TMOP_Integrator *> ati = co->GetTMOPIntegrators();
            for (int j = 0; j < ati.Size(); j++)
            {
               ati[j]->ComputeFDh(x_loc, *pfesc);
               UpdateDiscreteTC(*ati[j], x_loc);
            }
         }
      }
#endif
   }
   else
   {
      dbg("Serial");
      const FiniteElementSpace *fesc = nlf->FESpace();
      const Operator *P = nlf->GetProlongation();
      Vector x_loc;
      if (P)
      {
         x_loc.SetSize(P->Height());
         P->Mult(x,x_loc);
      }
      else
      {
         x_loc = x;
      }
      for (int i = 0; i < integs.Size(); i++)
      {
         ti = dynamic_cast<TMOP_Integrator *>(integs[i]);
         if (ti)
         {
            ti->ComputeFDh(x_loc, *fesc);
            UpdateDiscreteTC(*ti, x_loc);
         }
         co = dynamic_cast<TMOPComboIntegrator *>(integs[i]);
         if (co)
         {
            Array<TMOP_Integrator *> ati = co->GetTMOPIntegrators();
            for (int j = 0; j < ati.Size(); j++)
            {
               ati[j]->ComputeFDh(x_loc, *fesc);
               UpdateDiscreteTC(*ati[j], x_loc);
            }
         }
      }
   }
   dbg("done");
}

void TMOPNewtonSolver::UpdateDiscreteTC(const TMOP_Integrator &ti,
                                        const Vector &x_new) const
{
   dbg("");
   const bool update_flag = true;
   DiscreteAdaptTC *discrtc = ti.GetDiscreteAdaptTC();
   if (discrtc)
   {
      discrtc->UpdateTargetSpecification(x_new, update_flag);
      if (ti.GetFDFlag())
      {
         double dx = ti.GetFDh();
         discrtc->UpdateGradientTargetSpecification(x_new, dx, update_flag);
         discrtc->UpdateHessianTargetSpecification(x_new, dx, update_flag);
      }
   }
}

double TMOPDescentNewtonSolver::ComputeScalingFactor(const Vector &x,
                                                     const Vector &b) const
{
   dbg("");
   const FiniteElementSpace *fes = NULL;
   double energy_in = 0.0;
#ifdef MFEM_USE_MPI
   const ParNonlinearForm *p_nlf = dynamic_cast<const ParNonlinearForm *>(oper);
   MFEM_VERIFY(!(parallel && p_nlf == NULL), "Invalid Operator subclass.");
   if (parallel)
   {
      fes = p_nlf->FESpace();
      energy_in = p_nlf->GetEnergy(x);
   }
#endif
   const bool serial = !parallel;
   const NonlinearForm *nlf = dynamic_cast<const NonlinearForm *>(oper);
   MFEM_VERIFY(!(serial && nlf == NULL), "Invalid Operator subclass.");
   if (serial)
   {
      fes = nlf->FESpace();
      energy_in = nlf->GetEnergy(x);
   }

   const int NE = fes->GetMesh()->GetNE(), dim = fes->GetFE(0)->GetDim(),
             dof = fes->GetFE(0)->GetDof(), nsp = ir.GetNPoints();
   Array<int> xdofs(dof * dim);
   DenseMatrix Jpr(dim), dshape(dof, dim), pos(dof, dim);
   Vector posV(pos.Data(), dof * dim);
   Vector x_loc(fes->GetVSize());

   double min_detJ = infinity();
   for (int i = 0; i < NE; i++)
   {
      fes->GetElementVDofs(i, xdofs);
      // TODO x_loc doesn't have valid values here!
      MFEM_ABORT("This function has to be fixed!");
      x_loc.GetSubVector(xdofs, posV);

      for (int j = 0; j < nsp; j++)
      {
         fes->GetFE(i)->CalcDShape(ir.IntPoint(j), dshape);
         MultAtB(pos, dshape, Jpr);
         min_detJ = std::min(min_detJ, Jpr.Det());
      }
   }
   double min_detJ_all = min_detJ;
#ifdef MFEM_USE_MPI
   if (parallel)
   {
      MPI_Allreduce(&min_detJ, &min_detJ_all, 1, MPI_DOUBLE, MPI_MIN,
                    p_nlf->ParFESpace()->GetComm());
   }
#endif
   if (print_level >= 0)
   {
      mfem::out << "Minimum det(J) = " << min_detJ_all << '\n';
   }

   Vector x_out(x.Size());
   bool x_out_ok = false;
   double scale = 1.0, energy_out = 0.0;

   for (int i = 0; i < 7; i++)
   {
      add(x, -scale, c, x_out);
      if (serial)
      {
         const SparseMatrix *cP = fes->GetConformingProlongation();
         if (!cP) { x_loc = x_out; }
         else     { cP->Mult(x_out,x_loc); }
         energy_out = nlf->GetGridFunctionEnergy(x_loc);
      }
#ifdef MFEM_USE_MPI
      else
      {
         fes->GetProlongationMatrix()->Mult(x_out, x_loc);
         energy_out = p_nlf->GetParGridFunctionEnergy(x_loc);
      }
#endif

      if (energy_out > energy_in || std::isnan(energy_out) != 0)
      {
         scale *= 0.5;
      }
      else { x_out_ok = true; break; }
   }

   if (print_level >= 0)
   {
      mfem::out << "Energy decrease: "
                << (energy_in - energy_out) / energy_in * 100.0
                << "% with " << scale << " scaling.\n";
   }

   if (x_out_ok == false) { return 0.0; }

   return scale;
}

#ifdef MFEM_USE_MPI
// Metric values are visualized by creating an L2 finite element functions and
// computing the metric values at the nodes.
void vis_tmop_metric_p(int order, TMOP_QualityMetric &qm,
                       const TargetConstructor &tc, ParMesh &pmesh,
                       char *title, int position)
{
   L2_FECollection fec(order, pmesh.Dimension(), BasisType::GaussLobatto);
   ParFiniteElementSpace fes(&pmesh, &fec, 1);
   ParGridFunction metric(&fes);
   InterpolateTMOP_QualityMetric(qm, tc, pmesh, metric);
   socketstream sock;
   if (pmesh.GetMyRank() == 0)
   {
      sock.open("localhost", 19916);
      sock << "solution\n";
   }
   pmesh.PrintAsOne(sock);
   metric.SaveAsOne(sock);
   if (pmesh.GetMyRank() == 0)
   {
      sock << "window_title '"<< title << "'\n"
           << "window_geometry "
           << position << " " << 0 << " " << 600 << " " << 600 << "\n"
           << "keys jRmclA\n";
   }
}
#endif

// Metric values are visualized by creating an L2 finite element functions and
// computing the metric values at the nodes.
void vis_tmop_metric_s(int order, TMOP_QualityMetric &qm,
                       const TargetConstructor &tc, Mesh &mesh,
                       char *title, int position)
{
   dbg("");
   L2_FECollection fec(order, mesh.Dimension(), BasisType::GaussLobatto);
   FiniteElementSpace fes(&mesh, &fec, 1);
   GridFunction metric(&fes);
   InterpolateTMOP_QualityMetric(qm, tc, mesh, metric);
   osockstream sock(19916, "localhost");
   sock << "solution\n";
   mesh.Print(sock);
   metric.Save(sock);
   sock.send();
   sock << "window_title '"<< title << "'\n"
        << "window_geometry "
        << position << " " << 0 << " " << 600 << " " << 600 << "\n"
        << "keys jRmclA\n";
}

}<|MERGE_RESOLUTION|>--- conflicted
+++ resolved
@@ -32,13 +32,6 @@
 void AdvectorCG::ComputeAtNewPosition(const Vector &new_nodes,
                                       Vector &new_field)
 {
-<<<<<<< HEAD
-   dbg("");
-#if defined(MFEM_DEBUG) || defined(MFEM_USE_MPI)
-   int myid = 0;
-#endif
-   Mesh *m = mesh;
-=======
    // TODO: Implement for AMR meshes.
    const int pnt_cnt = new_field.Size()/ncomp;
 
@@ -53,7 +46,6 @@
    field0 = new_field;
    nodes0 = new_nodes;
 }
->>>>>>> 21401db8
 
 void AdvectorCG::ComputeAtNewPositionScalar(const Vector &new_nodes,
                                             Vector &new_field)
