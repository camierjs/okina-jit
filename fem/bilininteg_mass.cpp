// Copyright (c) 2010, Lawrence Livermore National Security, LLC. Produced at
// the Lawrence Livermore National Laboratory. LLNL-CODE-443211. All Rights
// reserved. See file COPYRIGHT for details.
//
// This file is part of the MFEM library. For more information and source code
// availability see http://mfem.org.
//
// MFEM is free software; you can redistribute it and/or modify it under the
// terms of the GNU Lesser General Public License (as published by the Free
// Software Foundation) version 2.1 dated February 1999.

#include "../general/forall.hpp"
#include "bilininteg.hpp"
#include "gridfunc.hpp"

using namespace std;

namespace mfem
{

// PA Mass Assemble kernel
void MassIntegrator::AssemblePA(const FiniteElementSpace &fes)
{
   // Assuming the same element type
   Mesh *mesh = fes.GetMesh();
   if (mesh->GetNE() == 0) { return; }
   const FiniteElement &el = *fes.GetFE(0);
   ElementTransformation *T = mesh->GetElementTransformation(0);
   const IntegrationRule *ir = IntRule ? IntRule : &GetRule(el, el, *T);
   dim = mesh->Dimension();
   ne = fes.GetMesh()->GetNE();
   nq = ir->GetNPoints();
   geom = mesh->GetGeometricFactors(*ir, GeometricFactors::COORDINATES |
                                    GeometricFactors::JACOBIANS);
   maps = &el.GetDofToQuad(*ir, DofToQuad::TENSOR);
   dofs1D = maps->ndof;
   quad1D = maps->nqpt;
   pa_data.SetSize(ne*nq, Device::GetMemoryType());
   Vector coeff;
   if (Q == nullptr)
   {
      coeff.SetSize(1);
      coeff(0) = 1.0;
   }
   else if (ConstantCoefficient* cQ = dynamic_cast<ConstantCoefficient*>(Q))
   {
      coeff.SetSize(1);
      coeff(0) = cQ->constant;
   }
   else
   {
      coeff.SetSize(nq * ne);
      auto C = Reshape(coeff.HostWrite(), nq, ne);
      for (int e = 0; e < ne; ++e)
      {
         ElementTransformation& T = *fes.GetElementTransformation(e);
         for (int q = 0; q < nq; ++q)
         {
            C(q,e) = Q->Eval(T, ir->IntPoint(q));
         }
      }
   }
   if (dim==1) { MFEM_ABORT("Not supported yet... stay tuned!"); }
   if (dim==2)
   {
      const int NE = ne;
      const int NQ = nq;
      const bool const_c = coeff.Size() == 1;
      auto w = ir->GetWeights().Read();
      auto J = Reshape(geom->J.Read(), NQ,2,2,NE);
      auto C =
         const_c ? Reshape(coeff.Read(), 1,1) : Reshape(coeff.Read(), NQ,NE);
      auto v = Reshape(pa_data.Write(), NQ, NE);
      MFEM_FORALL(e, NE,
      {
         for (int q = 0; q < NQ; ++q)
         {
            const double J11 = J(q,0,0,e);
            const double J12 = J(q,1,0,e);
            const double J21 = J(q,0,1,e);
            const double J22 = J(q,1,1,e);
            const double detJ = (J11*J22)-(J21*J12);
            const double coeff = const_c ? C(0,0) : C(q,e);
            v(q,e) =  w[q] * coeff * detJ;
         }
      });
   }
   if (dim==3)
   {
      const int NE = ne;
      const int NQ = nq;
      const bool const_c = coeff.Size() == 1;
      auto W = ir->GetWeights().Read();
      auto J = Reshape(geom->J.Read(), NQ,3,3,NE);
      auto C =
         const_c ? Reshape(coeff.Read(), 1,1) : Reshape(coeff.Read(), NQ,NE);
      auto v = Reshape(pa_data.Write(), NQ,NE);
      MFEM_FORALL(e, NE,
      {
         for (int q = 0; q < NQ; ++q)
         {
            const double J11 = J(q,0,0,e), J12 = J(q,0,1,e), J13 = J(q,0,2,e);
            const double J21 = J(q,1,0,e), J22 = J(q,1,1,e), J23 = J(q,1,2,e);
            const double J31 = J(q,2,0,e), J32 = J(q,2,1,e), J33 = J(q,2,2,e);
            const double detJ = J11 * (J22 * J33 - J32 * J23) -
            /* */               J21 * (J12 * J33 - J32 * J13) +
            /* */               J31 * (J12 * J23 - J22 * J13);
            const double coeff = const_c ? C(0,0) : C(q,e);
            v(q,e) = W[q] * coeff * detJ;
         }
      });
   }
}

#ifdef MFEM_USE_OCCA
// OCCA PA Mass Apply 2D kernel
static void OccaPAMassApply2D(const int D1D,
                              const int Q1D,
                              const int NE,
                              const Array<double> &B,
                              const Array<double> &Bt,
                              const Vector &op,
                              const Vector &x,
                              Vector &y)
{
   occa::properties props;
   props["defines/D1D"] = D1D;
   props["defines/Q1D"] = Q1D;
   const occa::memory o_B = OccaMemoryRead(B.GetMemory(), B.Size());
   const occa::memory o_Bt = OccaMemoryRead(Bt.GetMemory(), Bt.Size());
   const occa::memory o_op = OccaMemoryRead(op.GetMemory(), op.Size());
   const occa::memory o_x = OccaMemoryRead(x.GetMemory(), x.Size());
   occa::memory o_y = OccaMemoryReadWrite(y.GetMemory(), y.Size());
   const occa_id_t id = std::make_pair(D1D,Q1D);
   if (!Device::Allows(Backend::OCCA_CUDA))
   {
      static occa_kernel_t OccaMassApply2D_cpu;
      if (OccaMassApply2D_cpu.find(id) == OccaMassApply2D_cpu.end())
      {
         const occa::kernel MassApply2D_CPU =
            mfem::OccaDev().buildKernel("occa://mfem/fem/occa.okl",
                                        "MassApply2D_CPU", props);
         OccaMassApply2D_cpu.emplace(id, MassApply2D_CPU);
      }
      OccaMassApply2D_cpu.at(id)(NE, o_B, o_Bt, o_op, o_x, o_y);
   }
   else
   {
      static occa_kernel_t OccaMassApply2D_gpu;
      if (OccaMassApply2D_gpu.find(id) == OccaMassApply2D_gpu.end())
      {
         const occa::kernel MassApply2D_GPU =
            mfem::OccaDev().buildKernel("occa://mfem/fem/occa.okl",
                                        "MassApply2D_GPU", props);
         OccaMassApply2D_gpu.emplace(id, MassApply2D_GPU);
      }
      OccaMassApply2D_gpu.at(id)(NE, o_B, o_Bt, o_op, o_x, o_y);
   }
}

// OCCA PA Mass Apply 3D kernel
static void OccaPAMassApply3D(const int D1D,
                              const int Q1D,
                              const int NE,
                              const Array<double> &B,
                              const Array<double> &Bt,
                              const Vector &op,
                              const Vector &x,
                              Vector &y)
{
   occa::properties props;
   props["defines/D1D"] = D1D;
   props["defines/Q1D"] = Q1D;
   const occa::memory o_B = OccaMemoryRead(B.GetMemory(), B.Size());
   const occa::memory o_Bt = OccaMemoryRead(Bt.GetMemory(), Bt.Size());
   const occa::memory o_op = OccaMemoryRead(op.GetMemory(), op.Size());
   const occa::memory o_x = OccaMemoryRead(x.GetMemory(), x.Size());
   occa::memory o_y = OccaMemoryReadWrite(y.GetMemory(), y.Size());
   const occa_id_t id = std::make_pair(D1D,Q1D);
   if (!Device::Allows(Backend::OCCA_CUDA))
   {
      static occa_kernel_t OccaMassApply3D_cpu;
      if (OccaMassApply3D_cpu.find(id) == OccaMassApply3D_cpu.end())
      {
         const occa::kernel MassApply3D_CPU =
            mfem::OccaDev().buildKernel("occa://mfem/fem/occa.okl",
                                        "MassApply3D_CPU", props);
         OccaMassApply3D_cpu.emplace(id, MassApply3D_CPU);
      }
      OccaMassApply3D_cpu.at(id)(NE, o_B, o_Bt, o_op, o_x, o_y);
   }
   else
   {
      static occa_kernel_t OccaMassApply3D_gpu;
      if (OccaMassApply3D_gpu.find(id) == OccaMassApply3D_gpu.end())
      {
         const occa::kernel MassApply3D_GPU =
            mfem::OccaDev().buildKernel("occa://mfem/fem/occa.okl",
                                        "MassApply3D_GPU", props);
         OccaMassApply3D_gpu.emplace(id, MassApply3D_GPU);
      }
      OccaMassApply3D_gpu.at(id)(NE, o_B, o_Bt, o_op, o_x, o_y);
   }
}
#endif // MFEM_USE_OCCA

template<const int T_D1D = 0,
         const int T_Q1D = 0>
static void PAMassApply2D(const int NE,
                          const Array<double> &B_,
                          const Array<double> &Bt_,
                          const Vector &op_,
                          const Vector &x_,
                          Vector &y_,
                          const int d1d = 0,
                          const int q1d = 0)
{
   const int D1D = T_D1D ? T_D1D : d1d;
   const int Q1D = T_Q1D ? T_Q1D : q1d;
   MFEM_VERIFY(D1D <= MAX_D1D, "");
   MFEM_VERIFY(Q1D <= MAX_Q1D, "");
   auto B = Reshape(B_.Read(), Q1D, D1D);
   auto Bt = Reshape(Bt_.Read(), D1D, Q1D);
   auto op = Reshape(op_.Read(), Q1D, Q1D, NE);
   auto x = Reshape(x_.Read(), D1D, D1D, NE);
   auto y = Reshape(y_.ReadWrite(), D1D, D1D, NE);
   MFEM_FORALL(e, NE,
   {
      const int D1D = T_D1D ? T_D1D : d1d; // nvcc workaround
      const int Q1D = T_Q1D ? T_Q1D : q1d;
      // the following variables are evaluated at compile time
      constexpr int max_D1D = T_D1D ? T_D1D : MAX_D1D;
      constexpr int max_Q1D = T_Q1D ? T_Q1D : MAX_Q1D;
      double sol_xy[max_Q1D][max_Q1D];
      for (int qy = 0; qy < Q1D; ++qy)
      {
         for (int qx = 0; qx < Q1D; ++qx)
         {
            sol_xy[qy][qx] = 0.0;
         }
      }
      for (int dy = 0; dy < D1D; ++dy)
      {
         double sol_x[max_Q1D];
         for (int qy = 0; qy < Q1D; ++qy)
         {
            sol_x[qy] = 0.0;
         }
         for (int dx = 0; dx < D1D; ++dx)
         {
            const double s = x(dx,dy,e);
            for (int qx = 0; qx < Q1D; ++qx)
            {
               sol_x[qx] += B(qx,dx)* s;
            }
         }
         for (int qy = 0; qy < Q1D; ++qy)
         {
            const double d2q = B(qy,dy);
            for (int qx = 0; qx < Q1D; ++qx)
            {
               sol_xy[qy][qx] += d2q * sol_x[qx];
            }
         }
      }
      for (int qy = 0; qy < Q1D; ++qy)
      {
         for (int qx = 0; qx < Q1D; ++qx)
         {
            sol_xy[qy][qx] *= op(qx,qy,e);
         }
      }
      for (int qy = 0; qy < Q1D; ++qy)
      {
         double sol_x[max_D1D];
         for (int dx = 0; dx < D1D; ++dx)
         {
            sol_x[dx] = 0.0;
         }
         for (int qx = 0; qx < Q1D; ++qx)
         {
            const double s = sol_xy[qy][qx];
            for (int dx = 0; dx < D1D; ++dx)
            {
               sol_x[dx] += Bt(dx,qx) * s;
            }
         }
         for (int dy = 0; dy < D1D; ++dy)
         {
            const double q2d = Bt(dy,qy);
            for (int dx = 0; dx < D1D; ++dx)
            {
               y(dx,dy,e) += q2d * sol_x[dx];
            }
         }
      }
   });
}

template<const int T_D1D = 0,
         const int T_Q1D = 0,
         const int T_NBZ = 0>
static void SmemPAMassApply2D(const int NE,
                              const Array<double> &b_,
                              const Array<double> &bt_,
                              const Vector &op_,
                              const Vector &x_,
                              Vector &y_,
                              const int d1d = 0,
                              const int q1d = 0)
{
   const int D1D = T_D1D ? T_D1D : d1d;
   const int Q1D = T_Q1D ? T_Q1D : q1d;
   constexpr int NBZ = T_NBZ ? T_NBZ : 1;
   constexpr int MQ1 = T_Q1D ? T_Q1D : MAX_Q1D;
   constexpr int MD1 = T_D1D ? T_D1D : MAX_D1D;
   MFEM_VERIFY(D1D <= MD1, "");
   MFEM_VERIFY(Q1D <= MQ1, "");
   auto b = Reshape(b_.Read(), Q1D, D1D);
   auto op = Reshape(op_.Read(), Q1D, Q1D, NE);
   auto x = Reshape(x_.Read(), D1D, D1D, NE);
   auto y = Reshape(y_.ReadWrite(), D1D, D1D, NE);
   MFEM_FORALL_2D(e, NE, Q1D, Q1D, NBZ,
   {
      const int tidz = MFEM_THREAD_ID(z);
      const int D1D = T_D1D ? T_D1D : d1d;
      const int Q1D = T_Q1D ? T_Q1D : q1d;
      constexpr int NBZ = T_NBZ ? T_NBZ : 1;
      constexpr int MQ1 = T_Q1D ? T_Q1D : MAX_Q1D;
      constexpr int MD1 = T_D1D ? T_D1D : MAX_D1D;
      constexpr int MDQ = (MQ1 > MD1) ? MQ1 : MD1;
      MFEM_SHARED double BBt[MQ1*MD1];
      double (*B)[MD1] = (double (*)[MD1]) BBt;
      double (*Bt)[MQ1] = (double (*)[MQ1]) BBt;
      MFEM_SHARED double sm0[NBZ][MDQ*MDQ];
      MFEM_SHARED double sm1[NBZ][MDQ*MDQ];
      double (*X)[MD1] = (double (*)[MD1]) (sm0 + tidz);
      double (*DQ)[MQ1] = (double (*)[MQ1]) (sm1 + tidz);
      double (*QQ)[MQ1] = (double (*)[MQ1]) (sm0 + tidz);
      double (*QD)[MD1] = (double (*)[MD1]) (sm1 + tidz);
      MFEM_FOREACH_THREAD(dy,y,D1D)
      {
         MFEM_FOREACH_THREAD(dx,x,D1D)
         {
            X[dy][dx] = x(dx,dy,e);
         }
      }
      if (tidz == 0)
      {
         MFEM_FOREACH_THREAD(d,y,D1D)
         {
            MFEM_FOREACH_THREAD(q,x,Q1D)
            {
               B[q][d] = b(q,d);
            }
         }
      }
      MFEM_SYNC_THREAD;
      MFEM_FOREACH_THREAD(dy,y,D1D)
      {
         MFEM_FOREACH_THREAD(qx,x,Q1D)
         {
            double dq = 0.0;
            for (int dx = 0; dx < D1D; ++dx)
            {
               dq += X[dy][dx] * B[qx][dx];
            }
            DQ[dy][qx] = dq;
         }
      }
      MFEM_SYNC_THREAD;
      MFEM_FOREACH_THREAD(qy,y,Q1D)
      {
         MFEM_FOREACH_THREAD(qx,x,Q1D)
         {
            double qq = 0.0;
            for (int dy = 0; dy < D1D; ++dy)
            {
               qq += DQ[dy][qx] * B[qy][dy];
            }
            QQ[qy][qx] = qq * op(qx, qy, e);
         }
      }
      MFEM_SYNC_THREAD;
      if (tidz == 0)
      {
         MFEM_FOREACH_THREAD(d,y,D1D)
         {
            MFEM_FOREACH_THREAD(q,x,Q1D)
            {
               Bt[d][q] = b(q,d);
            }
         }
      }
      MFEM_SYNC_THREAD;
      MFEM_FOREACH_THREAD(qy,y,Q1D)
      {
         MFEM_FOREACH_THREAD(dx,x,D1D)
         {
            double dq = 0.0;
            for (int qx = 0; qx < Q1D; ++qx)
            {
               dq += QQ[qy][qx] * Bt[dx][qx];
            }
            QD[qy][dx] = dq;
         }
      }
      MFEM_SYNC_THREAD;
      MFEM_FOREACH_THREAD(dy,y,D1D)
      {
         MFEM_FOREACH_THREAD(dx,x,D1D)
         {
            double dd = 0.0;
            for (int qy = 0; qy < Q1D; ++qy)
            {
               dd += (QD[qy][dx] * Bt[dy][qy]);
            }
            y(dx, dy, e) += dd;
         }
      }
   });
}

template<const int T_D1D = 0,
         const int T_Q1D = 0>
static void PAMassApply3D(const int NE,
                          const Array<double> &B_,
                          const Array<double> &Bt_,
                          const Vector &op_,
                          const Vector &x_,
                          Vector &y_,
                          const int d1d = 0,
                          const int q1d = 0)
{
   const int D1D = T_D1D ? T_D1D : d1d;
   const int Q1D = T_Q1D ? T_Q1D : q1d;
   MFEM_VERIFY(D1D <= MAX_D1D, "");
   MFEM_VERIFY(Q1D <= MAX_Q1D, "");
   auto B = Reshape(B_.Read(), Q1D, D1D);
   auto Bt = Reshape(Bt_.Read(), D1D, Q1D);
   auto op = Reshape(op_.Read(), Q1D, Q1D, Q1D, NE);
   auto x = Reshape(x_.Read(), D1D, D1D, D1D, NE);
   auto y = Reshape(y_.ReadWrite(), D1D, D1D, D1D, NE);
   MFEM_FORALL(e, NE,
   {
      const int D1D = T_D1D ? T_D1D : d1d;
      const int Q1D = T_Q1D ? T_Q1D : q1d;
      constexpr int max_D1D = T_D1D ? T_D1D : MAX_D1D;
      constexpr int max_Q1D = T_Q1D ? T_Q1D : MAX_Q1D;
      double sol_xyz[max_Q1D][max_Q1D][max_Q1D];
      for (int qz = 0; qz < Q1D; ++qz)
      {
         for (int qy = 0; qy < Q1D; ++qy)
         {
            for (int qx = 0; qx < Q1D; ++qx)
            {
               sol_xyz[qz][qy][qx] = 0.0;
            }
         }
      }
      for (int dz = 0; dz < D1D; ++dz)
      {
         double sol_xy[max_Q1D][max_Q1D];
         for (int qy = 0; qy < Q1D; ++qy)
         {
            for (int qx = 0; qx < Q1D; ++qx)
            {
               sol_xy[qy][qx] = 0.0;
            }
         }
         for (int dy = 0; dy < D1D; ++dy)
         {
            double sol_x[max_Q1D];
            for (int qx = 0; qx < Q1D; ++qx)
            {
               sol_x[qx] = 0;
            }
            for (int dx = 0; dx < D1D; ++dx)
            {
               const double s = x(dx,dy,dz,e);
               for (int qx = 0; qx < Q1D; ++qx)
               {
                  sol_x[qx] += B(qx,dx) * s;
               }
            }
            for (int qy = 0; qy < Q1D; ++qy)
            {
               const double wy = B(qy,dy);
               for (int qx = 0; qx < Q1D; ++qx)
               {
                  sol_xy[qy][qx] += wy * sol_x[qx];
               }
            }
         }
         for (int qz = 0; qz < Q1D; ++qz)
         {
            const double wz = B(qz,dz);
            for (int qy = 0; qy < Q1D; ++qy)
            {
               for (int qx = 0; qx < Q1D; ++qx)
               {
                  sol_xyz[qz][qy][qx] += wz * sol_xy[qy][qx];
               }
            }
         }
      }
      for (int qz = 0; qz < Q1D; ++qz)
      {
         for (int qy = 0; qy < Q1D; ++qy)
         {
            for (int qx = 0; qx < Q1D; ++qx)
            {
               sol_xyz[qz][qy][qx] *= op(qx,qy,qz,e);
            }
         }
      }
      for (int qz = 0; qz < Q1D; ++qz)
      {
         double sol_xy[max_D1D][max_D1D];
         for (int dy = 0; dy < D1D; ++dy)
         {
            for (int dx = 0; dx < D1D; ++dx)
            {
               sol_xy[dy][dx] = 0;
            }
         }
         for (int qy = 0; qy < Q1D; ++qy)
         {
            double sol_x[max_D1D];
            for (int dx = 0; dx < D1D; ++dx)
            {
               sol_x[dx] = 0;
            }
            for (int qx = 0; qx < Q1D; ++qx)
            {
               const double s = sol_xyz[qz][qy][qx];
               for (int dx = 0; dx < D1D; ++dx)
               {
                  sol_x[dx] += Bt(dx,qx) * s;
               }
            }
            for (int dy = 0; dy < D1D; ++dy)
            {
               const double wy = Bt(dy,qy);
               for (int dx = 0; dx < D1D; ++dx)
               {
                  sol_xy[dy][dx] += wy * sol_x[dx];
               }
            }
         }
         for (int dz = 0; dz < D1D; ++dz)
         {
            const double wz = Bt(dz,qz);
            for (int dy = 0; dy < D1D; ++dy)
            {
               for (int dx = 0; dx < D1D; ++dx)
               {
                  y(dx,dy,dz,e) += wz * sol_xy[dy][dx];
               }
            }
         }
      }
   });
}

#ifdef PA_MASS_OPT
template<const int T_D1D = 0,
         const int T_Q1D = 0>
static void SmemPAMassApply3D(const int NE,
                              const Array<double> &b_,
                              const Array<double> &bt_,
                              const Vector &op_,
                              const Vector &x_,
                              Vector &y_,
                              const int d1d = 0,
                              const int q1d = 0)
{
   const int D1D = T_D1D ? T_D1D : d1d;
   const int Q1D = T_Q1D ? T_Q1D : q1d;
   constexpr int M1Q = T_Q1D ? T_Q1D : MAX_Q1D;
   constexpr int M1D = T_D1D ? T_D1D : MAX_D1D;
   MFEM_VERIFY(D1D <= M1D, "");
   MFEM_VERIFY(Q1D <= M1Q, "");
   auto b = Reshape(b_.Read(), Q1D, D1D);
   auto op = Reshape(op_.Read(), Q1D, Q1D, Q1D, NE);
   auto x = Reshape(x_.Read(), D1D, D1D, D1D, NE);
   auto y = Reshape(y_.ReadWrite(), D1D, D1D, D1D, NE);
   MFEM_FORALL_3D(e, NE, Q1D, Q1D, Q1D,
   {
      const int tidz = MFEM_THREAD_ID(z);
      const int D1D = T_D1D ? T_D1D : d1d;
      const int Q1D = T_Q1D ? T_Q1D : q1d;
      constexpr int MQ1 = T_Q1D ? T_Q1D : MAX_Q1D;
      constexpr int MD1 = T_D1D ? T_D1D : MAX_D1D;
      constexpr int MDQ = (MQ1 > MD1) ? MQ1 : MD1;
      MFEM_SHARED double sDQ[MQ1*MD1];
      double (*B)[MD1] = (double (*)[MD1]) sDQ;
      double (*Bt)[MQ1] = (double (*)[MQ1]) sDQ;
      MFEM_SHARED double sm0[MDQ*MDQ*MDQ];
      MFEM_SHARED double sm1[MDQ*MDQ*MDQ];
      double (*X)[MD1][MD1]   = (double (*)[MD1][MD1]) sm0;
      double (*DDQ)[MD1][MQ1] = (double (*)[MD1][MQ1]) sm1;
      double (*DQQ)[MQ1][MQ1] = (double (*)[MQ1][MQ1]) sm0;
      double (*QQQ)[MQ1][MQ1] = (double (*)[MQ1][MQ1]) sm1;
      double (*QQD)[MQ1][MD1] = (double (*)[MQ1][MD1]) sm0;
      double (*QDD)[MD1][MD1] = (double (*)[MD1][MD1]) sm1;
      MFEM_FOREACH_THREAD(dz,z,D1D)
      {
         MFEM_FOREACH_THREAD(dy,y,D1D)
         {
            MFEM_FOREACH_THREAD(dx,x,D1D)
            {
               X[dz][dy][dx] = x(dx,dy,dz,e);
            }
         }
      }
      if (tidz == 0)
      {
         MFEM_FOREACH_THREAD(d,y,D1D)
         {
            MFEM_FOREACH_THREAD(q,x,Q1D)
            {
               B[q][d] = b(q,d);
            }
         }
      }
      MFEM_SYNC_THREAD;
      MFEM_FOREACH_THREAD(dz,z,D1D)
      {
         MFEM_FOREACH_THREAD(dy,y,D1D)
         {
            MFEM_FOREACH_THREAD(qx,x,Q1D)
            {
               double u = 0.0;
               for (int dx = 0; dx < D1D; ++dx)
               {
                  u += X[dz][dy][dx] * B[qx][dx];
               }
               DDQ[dz][dy][qx] = u;
            }
         }
      }
      MFEM_SYNC_THREAD;
      MFEM_FOREACH_THREAD(dz,z,D1D)
      {
         MFEM_FOREACH_THREAD(qy,y,Q1D)
         {
            MFEM_FOREACH_THREAD(qx,x,Q1D)
            {
               double u = 0.0;
               for (int dy = 0; dy < D1D; ++dy)
               {
                  u += DDQ[dz][dy][qx] * B[qy][dy];
               }
               DQQ[dz][qy][qx] = u;
            }
         }
      }
      MFEM_SYNC_THREAD;
      MFEM_FOREACH_THREAD(qz,z,Q1D)
      {
         MFEM_FOREACH_THREAD(qy,y,Q1D)
         {
            MFEM_FOREACH_THREAD(qx,x,Q1D)
            {
               double u = 0.0;
               for (int dz = 0; dz < D1D; ++dz)
               {
                  u += DQQ[dz][qy][qx] * B[qz][dz];
               }
               QQQ[qz][qy][qx] = u * op(qx,qy,qz,e);
            }
         }
      }
      MFEM_SYNC_THREAD;
      if (tidz == 0)
      {
         MFEM_FOREACH_THREAD(d,y,D1D)
         {
            MFEM_FOREACH_THREAD(q,x,Q1D)
            {
               Bt[d][q] = b(q,d);
            }
         }
      }
      MFEM_SYNC_THREAD;
      MFEM_FOREACH_THREAD(qz,z,Q1D)
      {
         MFEM_FOREACH_THREAD(qy,y,Q1D)
         {
            MFEM_FOREACH_THREAD(dx,x,D1D)
            {
               double u = 0.0;
               for (int qx = 0; qx < Q1D; ++qx)
               {
                  u += QQQ[qz][qy][qx] * Bt[dx][qx];
               }
               QQD[qz][qy][dx] = u;
            }
         }
      }
      MFEM_SYNC_THREAD;
      MFEM_FOREACH_THREAD(qz,z,Q1D)
      {
         MFEM_FOREACH_THREAD(dy,y,D1D)
         {
            MFEM_FOREACH_THREAD(dx,x,D1D)
            {
               double u = 0.0;
               for (int qy = 0; qy < Q1D; ++qy)
               {
                  u += QQD[qz][qy][dx] * Bt[dy][qy];
               }
               QDD[qz][dy][dx] = u;
            }
         }
      }
      MFEM_SYNC_THREAD;
      MFEM_FOREACH_THREAD(dz,z,D1D)
      {
         MFEM_FOREACH_THREAD(dy,y,D1D)
         {
            MFEM_FOREACH_THREAD(dx,x,D1D)
            {
               double u = 0.0;
               for (int qz = 0; qz < Q1D; ++qz)
               {
                  u += QDD[qz][dy][dx] * Bt[dz][qz];
               }
               y(dx,dy,dz,e) += u;
            }
         }
      }
   });
}
#endif

template<const int T_D1D = 0,
         const int T_Q1D = 0>
static void SmemPAMassApply3D(const int NE,
                              const Array<double> &b_,
                              const Array<double> &bt_,
                              const Vector &op_,
                              const Vector &x_,
                              Vector &y_,
                              const int d1d = 0,
                              const int q1d = 0)
{
   const int D1D = T_D1D ? T_D1D : d1d;
   const int Q1D = T_Q1D ? T_Q1D : q1d;
   constexpr int M1Q = T_Q1D ? T_Q1D : MAX_Q1D;
   constexpr int M1D = T_D1D ? T_D1D : MAX_D1D;
   MFEM_VERIFY(D1D <= M1D, "");
   MFEM_VERIFY(Q1D <= M1Q, "");
   auto b = Reshape(b_.Read(), Q1D, D1D);
   auto op = Reshape(op_.Read(), Q1D, Q1D, Q1D, NE);
   auto x = Reshape(x_.Read(), D1D, D1D, D1D, NE);
   auto y = Reshape(y_.ReadWrite(), D1D, D1D, D1D, NE);
   MFEM_FORALL_3D(e, NE, Q1D, Q1D, 1,
   {
      const int D1D = T_D1D ? T_D1D : d1d;
      const int Q1D = T_Q1D ? T_Q1D : q1d;
      constexpr int MQ1 = T_Q1D ? T_Q1D : MAX_Q1D;
      constexpr int MD1 = T_D1D ? T_D1D : MAX_D1D;
      constexpr int MDQ = (MQ1 > MD1) ? MQ1 : MD1;
      MFEM_SHARED double sDQ[MQ1*MD1];
      double (*B)[MD1] = (double (*)[MD1]) sDQ;
      double (*Bt)[MQ1] = (double (*)[MQ1]) sDQ;
      MFEM_SHARED double sm0[MDQ*MDQ*MDQ];
      MFEM_SHARED double sm1[MDQ*MDQ*MDQ];
      double (*X)[MD1][MD1]   = (double (*)[MD1][MD1]) sm0;
      double (*DDQ)[MD1][MQ1] = (double (*)[MD1][MQ1]) sm1;
      double (*DQQ)[MQ1][MQ1] = (double (*)[MQ1][MQ1]) sm0;
      double (*QQQ)[MQ1][MQ1] = (double (*)[MQ1][MQ1]) sm1;
      double (*QQD)[MQ1][MD1] = (double (*)[MQ1][MD1]) sm0;
      double (*QDD)[MD1][MD1] = (double (*)[MD1][MD1]) sm1;
      MFEM_FOREACH_THREAD(dy,y,D1D)
      {
         MFEM_FOREACH_THREAD(dx,x,D1D)
         {
            _Pragma("unroll D1D")
            for (int dz = 0; dz < D1D; ++dz)
            {
               X[dz][dy][dx] = x(dx,dy,dz,e);
            }
         }
         MFEM_FOREACH_THREAD(dx,x,Q1D)
         {
            B[dx][dy] = b(dx,dy);
         }
      }
      MFEM_SYNC_THREAD;
      MFEM_FOREACH_THREAD(dy,y,D1D)
      {
         MFEM_FOREACH_THREAD(qx,x,Q1D)
         {
            double u[D1D];
            _Pragma("unroll D1D")
            for (int dz = 0; dz < D1D; dz++)
            {
               u[dz] = 0;
            }
            _Pragma("unroll D1D")
            for (int dx = 0; dx < D1D; ++dx)
            {
               _Pragma("unroll D1D")
               for (int dz = 0; dz < D1D; ++dz)
               {
                  u[dz] += X[dz][dy][dx] * B[qx][dx];
               }
            }
            _Pragma("unroll D1D")
            for (int dz = 0; dz < D1D; ++dz)
            {
               DDQ[dz][dy][qx] = u[dz];
            }
         }
      }
      MFEM_SYNC_THREAD;
      MFEM_FOREACH_THREAD(qy,y,Q1D)
      {
         MFEM_FOREACH_THREAD(qx,x,Q1D)
         {
            double u[D1D];
            _Pragma("unroll D1D")
            for (int dz = 0; dz < D1D; dz++)
            {
               u[dz] = 0;
            }
            _Pragma("unroll D1D")
            for (int dy = 0; dy < D1D; ++dy)
            {
               _Pragma("unroll D1D")
               for (int dz = 0; dz < D1D; dz++)
               {
                  u[dz] += DDQ[dz][dy][qx] * B[qy][dy];
               }
            }
            _Pragma("unroll D1D")
            for (int dz = 0; dz < D1D; dz++)
            {
               DQQ[dz][qy][qx] = u[dz];
            }
         }
      }
      MFEM_SYNC_THREAD;
      MFEM_FOREACH_THREAD(qy,y,Q1D)
      {
         MFEM_FOREACH_THREAD(qx,x,Q1D)
         {
            double u[Q1D];
            _Pragma("unroll Q1D")
            for (int qz = 0; qz < Q1D; qz++)
            {
               u[qz] = 0;
            }
            _Pragma("unroll D1D")
            for (int dz = 0; dz < D1D; ++dz)
            {
               _Pragma("unroll Q1D")
               for (int qz = 0; qz < Q1D; qz++)
               {
                  u[qz] += DQQ[dz][qy][qx] * B[qz][dz];
               }
            }
            _Pragma("unroll Q1D")
            for (int qz = 0; qz < Q1D; qz++)
            {
               QQQ[qz][qy][qx] = u[qz] * op(qx,qy,qz,e);
            }
         }
      }
      MFEM_SYNC_THREAD;
      MFEM_FOREACH_THREAD(d,y,D1D)
      {
         MFEM_FOREACH_THREAD(q,x,Q1D)
         {
            Bt[d][q] = b(q,d);
         }
      }
      MFEM_SYNC_THREAD;
      MFEM_FOREACH_THREAD(qy,y,Q1D)
      {
         MFEM_FOREACH_THREAD(dx,x,D1D)
         {
            double u[Q1D];
            _Pragma("unroll Q1D")
            for (int qz = 0; qz < Q1D; ++qz)
            {
               u[qz] = 0;
            }
            _Pragma("unroll Q1D")
            for (int qx = 0; qx < Q1D; ++qx)
            {
               _Pragma("unroll Q1D")
               for (int qz = 0; qz < Q1D; ++qz)
               {
                  u[qz] += QQQ[qz][qy][qx] * Bt[dx][qx];
               }
            }
            _Pragma("unroll Q1D")
            for (int qz = 0; qz < Q1D; ++qz)
            {
               QQD[qz][qy][dx] = u[qz];
            }
         }
      }
      MFEM_SYNC_THREAD;
      MFEM_FOREACH_THREAD(dy,y,D1D)
      {
         MFEM_FOREACH_THREAD(dx,x,D1D)
         {
            double u[Q1D];
            _Pragma("unroll Q1D")
            for (int qz = 0; qz < Q1D; ++qz)
            {
               u[qz] = 0;
            }
            _Pragma("unroll Q1D")
            for (int qy = 0; qy < Q1D; ++qy)
            {
               _Pragma("unroll Q1D")
               for (int qz = 0; qz < Q1D; ++qz)
               {
                  u[qz] += QQD[qz][qy][dx] * Bt[dy][qy];
               }
            }
            _Pragma("unroll Q1D")
            for (int qz = 0; qz < Q1D; ++qz)
            {
               QDD[qz][dy][dx] = u[qz];
            }
         }
      }
      MFEM_SYNC_THREAD;
      MFEM_FOREACH_THREAD(dy,y,D1D)
      {
         MFEM_FOREACH_THREAD(dx,x,D1D)
         {
            double u[D1D];
            _Pragma("unroll D1D")
            for (int dz = 0; dz < D1D; ++dz)
            {
               u[dz] = 0;
            }
            _Pragma("unroll Q1D")
            for (int qz = 0; qz < Q1D; ++qz)
            {
               _Pragma("unroll D1D")
               for (int dz = 0; dz < D1D; ++dz)
               {
                  u[dz] += QDD[qz][dy][dx] * Bt[dz][qz];
               }
            }
            _Pragma("unroll D1D")
            for (int dz = 0; dz < D1D; ++dz)
            {
               y(dx,dy,dz,e) += u[dz];
            }
         }
      }
   });
}

static void PAMassApply(const int dim,
                        const int D1D,
                        const int Q1D,
                        const int NE,
                        const Array<double> &B,
                        const Array<double> &Bt,
                        const Vector &op,
                        const Vector &x,
                        Vector &y)
{
#ifdef MFEM_USE_OCCA
   if (DeviceCanUseOcca())
   {
      if (dim == 2)
      {
         OccaPAMassApply2D(D1D, Q1D, NE, B, Bt, op, x, y);
         return;
      }
      if (dim == 3)
      {
         OccaPAMassApply3D(D1D, Q1D, NE, B, Bt, op, x, y);
         return;
      }
      MFEM_ABORT("OCCA PA Mass Apply unknown kernel!");
   }
#endif // MFEM_USE_OCCA
   const int id = (D1D << 4) | Q1D;
   if (dim == 2)
   {
      switch (id)
      {
<<<<<<< HEAD
=======
         case 0x24: return SmemPAMassApply2D<2,4,16>(NE, B, Bt, op, x, y);
         case 0x34: return SmemPAMassApply2D<3,4,16>(NE, B, Bt, op, x, y);
         case 0x36: return SmemPAMassApply2D<3,6,16>(NE, B, Bt, op, x, y);
         case 0x46: return SmemPAMassApply2D<4,6,4>(NE, B, Bt, op, x, y);
         case 0x48: return SmemPAMassApply2D<4,8,4>(NE, B, Bt, op, x, y);
         case 0x58: return SmemPAMassApply2D<5,8,2>(NE, B, Bt, op, x, y);
>>>>>>> e5baf044
         case 0x22: return SmemPAMassApply2D<2,2,16>(NE, B, Bt, op, x, y);
         case 0x24: return SmemPAMassApply2D<2,4,16>(NE, B, Bt, op, x, y);
         case 0x33: return SmemPAMassApply2D<3,3,16>(NE, B, Bt, op, x, y);
         case 0x34: return SmemPAMassApply2D<3,4,16>(NE, B, Bt, op, x, y);
         case 0x36: return SmemPAMassApply2D<3,6,16>(NE, B, Bt, op, x, y);
         case 0x44: return SmemPAMassApply2D<4,4,8>(NE, B, Bt, op, x, y);
         case 0x46: return SmemPAMassApply2D<4,6,4>(NE, B, Bt, op, x, y);
         case 0x48: return SmemPAMassApply2D<4,8,4>(NE, B, Bt, op, x, y);
         case 0x55: return SmemPAMassApply2D<5,5,8>(NE, B, Bt, op, x, y);
         case 0x58: return SmemPAMassApply2D<5,8,2>(NE, B, Bt, op, x, y);
         case 0x66: return SmemPAMassApply2D<6,6,4>(NE, B, Bt, op, x, y);
         case 0x77: return SmemPAMassApply2D<7,7,4>(NE, B, Bt, op, x, y);
         case 0x88: return SmemPAMassApply2D<8,8,2>(NE, B, Bt, op, x, y);
         case 0x99: return SmemPAMassApply2D<9,9,2>(NE, B, Bt, op, x, y);
         default:   return PAMassApply2D(NE, B, Bt, op, x, y, D1D, Q1D);
      }
   }
   else if (dim == 3)
   {
      switch (id)
      {
         case 0x24: return SmemPAMassApply3D<2,4>(NE, B, Bt, op, x, y);
         case 0x34: return SmemPAMassApply3D<3,4>(NE, B, Bt, op, x, y);
         case 0x36: return SmemPAMassApply3D<3,6>(NE, B, Bt, op, x, y);
         case 0x46: return SmemPAMassApply3D<4,6>(NE, B, Bt, op, x, y);
         case 0x48: return SmemPAMassApply3D<4,8>(NE, B, Bt, op, x, y);
         case 0x58: return SmemPAMassApply3D<5,8>(NE, B, Bt, op, x, y);
      }
   }
   mfem::out << "Unknown kernel 0x" << std::hex << id << std::endl;
   MFEM_ABORT("Unknown kernel.");
}

void MassIntegrator::AddMultPA(const Vector &x, Vector &y) const
{
   PAMassApply(dim, dofs1D, quad1D, ne, maps->B, maps->Bt, pa_data, x, y);
}

} // namespace mfem<|MERGE_RESOLUTION|>--- conflicted
+++ resolved
@@ -993,15 +993,6 @@
    {
       switch (id)
       {
-<<<<<<< HEAD
-=======
-         case 0x24: return SmemPAMassApply2D<2,4,16>(NE, B, Bt, op, x, y);
-         case 0x34: return SmemPAMassApply2D<3,4,16>(NE, B, Bt, op, x, y);
-         case 0x36: return SmemPAMassApply2D<3,6,16>(NE, B, Bt, op, x, y);
-         case 0x46: return SmemPAMassApply2D<4,6,4>(NE, B, Bt, op, x, y);
-         case 0x48: return SmemPAMassApply2D<4,8,4>(NE, B, Bt, op, x, y);
-         case 0x58: return SmemPAMassApply2D<5,8,2>(NE, B, Bt, op, x, y);
->>>>>>> e5baf044
          case 0x22: return SmemPAMassApply2D<2,2,16>(NE, B, Bt, op, x, y);
          case 0x24: return SmemPAMassApply2D<2,4,16>(NE, B, Bt, op, x, y);
          case 0x33: return SmemPAMassApply2D<3,3,16>(NE, B, Bt, op, x, y);
