// Copyright (c) 2010-2022, Lawrence Livermore National Security, LLC. Produced
// at the Lawrence Livermore National Laboratory. All Rights reserved. See files
// LICENSE and NOTICE for details. LLNL-CODE-806117.
//
// This file is part of the MFEM library. For more information and source code
// availability visit https://mfem.org.
//
// MFEM is free software; you can redistribute it and/or modify it under the
// terms of the BSD-3 license. We welcome feedback and contributions, see file
// CONTRIBUTING.md for details.

#ifndef MFEM_LIBCEED_INTERFACE
#define MFEM_LIBCEED_INTERFACE

// Object wrapping a CeedOperator in a mfem::Operator.
#include "operator.hpp"
// Functions to initialize CeedBasis objects.
#include "basis.hpp"
// Functions to initialize CeedRestriction objects.
#include "restriction.hpp"
// Functions to initialize coefficients.
#include "coefficient.hpp"
// PA or MF Operator using libCEED.
#include "integrator.hpp"
<<<<<<< HEAD
// PA Operator supporting mixed finite element spaces.
#include "mixed_integrator.hpp"
=======
>>>>>>> d3e94af7
// Utility functions
#include "util.hpp"
// Wrapper to include <ceed.h>
#include "ceed.hpp"
<<<<<<< HEAD

namespace mfem
{

namespace ceed
{


} // namespace ceed

} // namespace mfem
=======
>>>>>>> d3e94af7

#endif // MFEM_LIBCEED_INTERFACE<|MERGE_RESOLUTION|>--- conflicted
+++ resolved
@@ -22,28 +22,11 @@
 #include "coefficient.hpp"
 // PA or MF Operator using libCEED.
 #include "integrator.hpp"
-<<<<<<< HEAD
 // PA Operator supporting mixed finite element spaces.
 #include "mixed_integrator.hpp"
-=======
->>>>>>> d3e94af7
 // Utility functions
 #include "util.hpp"
 // Wrapper to include <ceed.h>
 #include "ceed.hpp"
-<<<<<<< HEAD
-
-namespace mfem
-{
-
-namespace ceed
-{
-
-
-} // namespace ceed
-
-} // namespace mfem
-=======
->>>>>>> d3e94af7
 
 #endif // MFEM_LIBCEED_INTERFACE