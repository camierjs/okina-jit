--- conflicted
+++ resolved
@@ -139,11 +139,7 @@
 pmjit_tests: $(PMJIT_MAIN_OBJ) $(MJIT_OBJ) $(MFEM_LIB_FILE) $(CONFIG_MK) $(DATA_DIR)
 	$(CCC) $(PMJIT_MAIN_OBJ) $(MJIT_OBJ) $(MFEM_LINK_FLAGS) $(MFEM_LIBS) -o $(@)
 
-<<<<<<< HEAD
-$(DEBUG_DEVICE_TEST): $(SEQ_MAIN_OBJ) $(DEBUG_DEVICE_OBJ) $(MFEM_LIB_FILE) \
-=======
 $(DEBUG_DEVICE_TEST): $(DEBUG_DEVICE_OBJ) $(MFEM_LIB_FILE) \
->>>>>>> c337c530
  $(CONFIG_MK)
 	$(CCC) $(DEBUG_DEVICE_OBJ) $(MFEM_LINK_FLAGS) \
 	   $(MFEM_LIBS) -o $(@)
@@ -276,11 +272,7 @@
 endif
 
 mjit_tests-test-seq: mjit_tests
-<<<<<<< HEAD
-	@$(call mfem-test,$<,, Mjit tests,--device cpu,SKIP-NO-VIS)
-=======
 	@$(call mfem-test,$<,, Unit tests,--device cpu,SKIP-NO-VIS)
->>>>>>> c337c530
 
 RUN_MPI = $(MFEM_MPIEXEC) $(MFEM_MPIEXEC_NP)
 %-test-par: %
@@ -297,8 +289,4 @@
 
 clean:
 	rm -f $(SEQ_UNIT_TESTS) $(PAR_UNIT_TESTS) *.o */*.o */*~ *~
-<<<<<<< HEAD
-	rm -rf *.dSYM output_meshes libmjit.*
-=======
-	rm -rf *.dSYM output_meshes libmjit* parallel_in_serial.mesh parallel_in_serial.gf
->>>>>>> c337c530
+	rm -rf *.dSYM output_meshes libmjit* parallel_in_serial.mesh parallel_in_serial.gf