--- conflicted
+++ resolved
@@ -188,14 +188,7 @@
 
          for (int spaceType = 0; spaceType < 2; ++spaceType)
          {
-<<<<<<< HEAD
             for (int integrator = 0; integrator < 3; ++integrator)
-=======
-            std::cout << "Testing " << dimension << "D ND partial assembly with "
-                      << "coeffType " << coeffType << " and "
-                      << "integrator " << integrator << std::endl;
-            for (int order = 1; order < 4; ++order)
->>>>>>> a1f7d70f
             {
                if (spaceType == 0)
                   std::cout << "Testing " << dimension
@@ -366,14 +359,7 @@
 
          for (int spaceType = 0; spaceType < 2; ++spaceType)
          {
-<<<<<<< HEAD
             if (spaceType == 1 && coeffType == 1)
-=======
-            std::cout << "Testing " << dimension << "D ND H1 mixed partial assembly with "
-                      << "coeffType " << coeffType << " and "
-                      << "integrator " << integrator << std::endl;
-            for (int order = 1; order < 4; ++order)
->>>>>>> a1f7d70f
             {
                continue;  // This case fails, maybe because of insufficient quadrature.
             }
@@ -390,7 +376,7 @@
                             << "coeffType " << coeffType << " and "
                             << "integrator " << integrator << std::endl;
 
-               for (int order = 1; order < 5; ++order)
+               for (int order = 1; order < 4; ++order)
                {
                   FiniteElementCollection* vec_fec = (spaceType == 0) ?
                                                      (FiniteElementCollection*) new ND_FECollection(order, dimension) :
