# Copyright (c) 2010, Lawrence Livermore National Security, LLC. Produced at the
# Lawrence Livermore National Laboratory. LLNL-CODE-443211. All Rights reserved.
# See file COPYRIGHT for details.
#
# This file is part of the MFEM library. For more information and source code
# availability see http://mfem.org.
#
# MFEM is free software; you can redistribute it and/or modify it under the
# terms of the GNU Lesser General Public License (as published by the Free
# Software Foundation) version 2.1 dated February 1999.

# The current MFEM version as an integer, see also `CMakeLists.txt`.
MFEM_VERSION = 40001
MFEM_VERSION_STRING = $(shell printf "%06d" $(MFEM_VERSION) | \
  sed -e 's/^0*\(.*.\)\(..\)\(..\)$$/\1.\2.\3/' -e 's/\.0/./g' -e 's/\.0$$//')

define MFEM_HELP_MSG

MFEM makefile targets:

   make config
   make
   make all
   make status/info
   make serial
   make parallel
   make debug
   make pdebug
   make cuda
   make hip
   make pcuda
   make cudebug
   make pcudebug
   make test/check
   make install
   make clean
   make distclean
   make style

Examples:

make config MFEM_USE_MPI=YES MFEM_DEBUG=YES MPICXX=mpiCC
   Configure the make system for subsequent runs (analogous to a configure script).
   The available options are documented in the INSTALL file.
make config BUILD_DIR=<dir>
   Configure an out-of-source-tree build in the given directory.
make config -f <mfem-dir>/makefile
   Configure an out-of-source-tree build in the current directory.
make -j 4
   Build the library (in parallel) using the current configuration options.
make all
   Build the library, the examples and the miniapps using the current configuration.
make status
   Display information about the current configuration.
make serial
   A shortcut to configure and build the serial optimized version of the library.
make parallel
   A shortcut to configure and build the parallel optimized version of the library.
make debug
   A shortcut to configure and build the serial debug version of the library.
make pdebug
   A shortcut to configure and build the parallel debug version of the library.
make cuda
   A shortcut to configure and build the serial GPU/CUDA optimized version of the library.
make pcuda
   A shortcut to configure and build the parallel GPU/CUDA optimized version of the library.
make cudebug
   A shortcut to configure and build the serial GPU/CUDA debug version of the library.
make pcudebug
   A shortcut to configure and build the parallel GPU/CUDA debug version of the library.
make hip
   A shortcut to configure and build the serial GPU/HIP optimized version of the library.
make phip
   A shortcut to configure and build the parallel GPU/HIP optimized version of the library.
make hipdebug
   A shortcut to configure and build the serial GPU/HIP debug version of the library.
make phipdebug
   A shortcut to configure and build the parallel GPU/HIP debug version of the library.
make test
   Verify the build by checking the results from running all examples, miniapps,
   and tests.
make check
   Quick-check the build by compiling and running Example 1/1p.
make unittest
   Verify the build against the unit tests.
make install PREFIX=<dir>
   Install the library and headers in <dir>/lib and <dir>/include.
make clean
   Clean the library and object files, but keep the configuration.
make distclean
   In addition to "make clean", clean the configuration and remove the local
   installation directory.
make style
   Format the MFEM C++ source files using Artistic Style (astyle).

endef

# Save the MAKEOVERRIDES for cases where we explicitly want to pass the command
# line overrides to sub-make:
override MAKEOVERRIDES_SAVE := $(MAKEOVERRIDES)
# Do not pass down variables from the command-line to sub-make:
MAKEOVERRIDES =

# Path to the mfem source directory, defaults to this makefile's directory:
THIS_MK := $(lastword $(MAKEFILE_LIST))
$(if $(wildcard $(THIS_MK)),,$(error Makefile not found "$(THIS_MK)"))
MFEM_DIR ?= $(patsubst %/,%,$(dir $(THIS_MK)))
MFEM_REAL_DIR := $(realpath $(MFEM_DIR))
$(if $(MFEM_REAL_DIR),,$(error Source directory "$(MFEM_DIR)" is not valid))
SRC := $(if $(MFEM_REAL_DIR:$(CURDIR)=),$(MFEM_DIR)/,)
$(if $(word 2,$(SRC)),$(error Spaces in SRC = "$(SRC)" are not supported))

MFEM_GIT_STRING = $(shell [ -d $(MFEM_DIR)/.git ] && git -C $(MFEM_DIR) \
   describe --all --long --abbrev=40 --dirty --always 2> /dev/null)

EXAMPLE_SUBDIRS = sundials petsc pumi hiop ginkgo
EXAMPLE_DIRS := examples $(addprefix examples/,$(EXAMPLE_SUBDIRS))
EXAMPLE_TEST_DIRS := examples

MINIAPP_SUBDIRS = common electromagnetics meshing performance tools nurbs gslib
MINIAPP_DIRS := $(addprefix miniapps/,$(MINIAPP_SUBDIRS))
MINIAPP_TEST_DIRS := $(filter-out %/common,$(MINIAPP_DIRS))
MINIAPP_USE_COMMON := $(addprefix miniapps/,electromagnetics tools)

EM_DIRS = $(EXAMPLE_DIRS) $(MINIAPP_DIRS)

TEST_SUBDIRS = unit
TEST_DIRS := $(addprefix tests/,$(TEST_SUBDIRS))

ALL_TEST_DIRS = $(filter-out\
   $(SKIP_TEST_DIRS),$(TEST_DIRS) $(EXAMPLE_TEST_DIRS) $(MINIAPP_TEST_DIRS))

# Use BUILD_DIR on the command line; set MFEM_BUILD_DIR before including this
# makefile or config/config.mk from a separate $(BUILD_DIR).
MFEM_BUILD_DIR ?= .
BUILD_DIR := $(MFEM_BUILD_DIR)
BUILD_REAL_DIR := $(abspath $(BUILD_DIR))
ifneq ($(BUILD_REAL_DIR),$(MFEM_REAL_DIR))
   BUILD_SUBDIRS = $(DIRS) config $(EM_DIRS) doc $(TEST_DIRS)
   CONFIG_FILE_DEF = -DMFEM_CONFIG_FILE='"$(BUILD_REAL_DIR)/config/_config.hpp"'
   BLD := $(if $(BUILD_REAL_DIR:$(CURDIR)=),$(BUILD_DIR)/,)
   $(if $(word 2,$(BLD)),$(error Spaces in BLD = "$(BLD)" are not supported))
else
   BUILD_DIR = $(MFEM_DIR)
   BLD := $(SRC)
endif
MFEM_BUILD_DIR := $(BUILD_DIR)

CONFIG_MK = $(BLD)config/config.mk

DEFAULTS_MK = $(SRC)config/defaults.mk
include $(DEFAULTS_MK)

# Optional user config file, see config/defaults.mk
USER_CONFIG = $(BLD)config/user.mk
-include $(USER_CONFIG)

# Helper print-info function
mfem-info = $(if $(filter YES,$(VERBOSE)),$(info *** [info]$(1)),)
export VERBOSE

$(call mfem-info, MAKECMDGOALS = $(MAKECMDGOALS))
$(call mfem-info, MAKEFLAGS    = $(MAKEFLAGS))
$(call mfem-info, MFEM_DIR  = $(MFEM_DIR))
$(call mfem-info, BUILD_DIR = $(BUILD_DIR))
$(call mfem-info, SRC       = $(SRC))
$(call mfem-info, BLD       = $(BLD))

# Include $(CONFIG_MK) unless some of the $(SKIP_INCLUDE_TARGETS) are given
SKIP_INCLUDE_TARGETS = help config clean distclean serial parallel debug pdebug\
 cuda hip pcuda cudebug pcudebug hpc style
HAVE_SKIP_INCLUDE_TARGET = $(filter $(SKIP_INCLUDE_TARGETS),$(MAKECMDGOALS))
ifeq (,$(HAVE_SKIP_INCLUDE_TARGET))
   $(call mfem-info, Including $(CONFIG_MK))
   -include $(CONFIG_MK)
else
   # Do not allow skip-include targets to be combined with other targets
   ifneq (1,$(words $(MAKECMDGOALS)))
      $(error Target '$(firstword $(HAVE_SKIP_INCLUDE_TARGET))' can not be\
      combined with other targets)
   endif
   $(call mfem-info, NOT including $(CONFIG_MK))
endif

# Compile flags used by MFEM: CPPFLAGS, CXXFLAGS, plus library flags
INCFLAGS =
# Link flags used by MFEM: library link flags plus LDFLAGS (added last)
ALL_LIBS =

# Building static and/or shared libraries:
MFEM_STATIC ?= $(STATIC)
MFEM_SHARED ?= $(SHARED)

# Internal shortcuts
override static = $(if $(MFEM_STATIC:YES=),,YES)
override shared = $(if $(MFEM_SHARED:YES=),,YES)

# The default value of CXXFLAGS is based on the value of MFEM_DEBUG
ifeq ($(MFEM_DEBUG),YES)
   CXXFLAGS ?= $(DEBUG_FLAGS)
endif
CXXFLAGS ?= $(OPTIM_FLAGS)

# MPI configuration
ifneq ($(MFEM_USE_MPI),YES)
   CXX_OR_MPICXX = $(CXX)
   PKGS_NEED_MPI = SUPERLU STRUMPACK PETSC PUMI
   $(foreach mpidep,$(PKGS_NEED_MPI),$(if $(MFEM_USE_$(mpidep):NO=),\
     $(warning *** [MPI is OFF] setting MFEM_USE_$(mpidep) = NO)\
     $(eval override MFEM_USE_$(mpidep)=NO),))
else
   CXX_OR_MPICXX = $(MPICXX)
   INCFLAGS += $(HYPRE_OPT)
   ALL_LIBS += $(HYPRE_LIB)
endif
ALL_LIBS += $(GSLIB_FPT_LIB)

# Default configuration
ifeq ($(MFEM_USE_CUDA)$(MFEM_USE_HIP),NONO)
   MFEM_CXX ?= $(CXX_OR_MPICXX)
   XCOMPILER = $(CXX_XCOMPILER)
   XLINKER   = $(CXX_XLINKER)
endif

ifeq ($(MFEM_USE_CUDA),YES)
   MFEM_CXX ?= $(CUDA_CXX)
   CXXFLAGS += $(CUDA_FLAGS) -ccbin $(CXX_OR_MPICXX)
   XCOMPILER = $(CUDA_XCOMPILER)
   XLINKER   = $(CUDA_XLINKER)
   # CUDA_OPT and CUDA_LIB are added below
   # Compatibility test against MFEM_USE_HIP
   ifeq ($(MFEM_USE_HIP),YES)
      $(error Incompatible config: MFEM_USE_CUDA can not be combined with MFEM_USE_HIP)
   endif
endif

# HIP configuration
ifeq ($(MFEM_USE_HIP),YES)
   MFEM_CXX ?= $(HIP_CXX)
   ALL_LIBS += $(HIP_FLAGS)
   # HIP_OPT and HIP_LIB are added below
   # Compatibility test against MFEM_USE_CUDA
   ifeq ($(MFEM_USE_CUDA),YES)
      $(error Incompatible config: MFEM_USE_HIP can not be combined with MFEM_USE_CUDA)
   endif
endif

DEP_CXX ?= $(MFEM_CXX)

# Check legacy OpenMP configuration
ifeq ($(MFEM_USE_LEGACY_OPENMP),YES)
   MFEM_THREAD_SAFE ?= YES
   ifneq ($(MFEM_THREAD_SAFE),YES)
      $(error Incompatible config: MFEM_USE_LEGACY_OPENMP requires MFEM_THREAD_SAFE)
   endif
   # NOTE: MFEM_USE_LEGACY_OPENMP cannot be combined with any of:
   # MFEM_USE_OPENMP, MFEM_USE_CUDA, MFEM_USE_RAJA, MFEM_USE_OCCA
endif

# List of MFEM dependencies, that require the *_LIB variable to be non-empty
MFEM_REQ_LIB_DEPS = SUPERLU METIS CONDUIT SIDRE LAPACK SUNDIALS MESQUITE\
 SUITESPARSE STRUMPACK GECKO GINKGO GNUTLS NETCDF PETSC MPFR PUMI HIOP GSLIB\
 OCCA CEED RAJA
PETSC_ERROR_MSG = $(if $(PETSC_FOUND),,. PETSC config not found: $(PETSC_VARS))

define mfem_check_dependency
ifeq ($$(MFEM_USE_$(1)),YES)
   $$(if $$($(1)_LIB),,$$(error $(1)_LIB is empty$$($(1)_ERROR_MSG)))
endif
endef

# During configuration, check dependencies from MFEM_REQ_LIB_DEPS
ifeq ($(MAKECMDGOALS),config)
   $(foreach dep,$(MFEM_REQ_LIB_DEPS),\
      $(eval $(call mfem_check_dependency,$(dep))))
endif

# List of MFEM dependencies, processed below
MFEM_DEPENDENCIES = $(MFEM_REQ_LIB_DEPS) LIBUNWIND OPENMP CUDA HIP

# List of deprecated MFEM dependencies, processed below
MFEM_LEGACY_DEPENDENCIES = OPENMP

# Macro for adding dependencies
define mfem_add_dependency
ifeq ($(MFEM_USE_$(1)),YES)
   INCFLAGS += $($(1)_OPT)
   ALL_LIBS += $($(1)_LIB)
endif
endef

# Macro for adding legacy dependencies
define mfem_add_legacy_dependency
ifeq ($(MFEM_USE_LEGACY_$(1)),YES)
   INCFLAGS += $($(1)_OPT)
   ALL_LIBS += $($(1)_LIB)
endif
endef

# Process dependencies
$(foreach dep,$(MFEM_DEPENDENCIES),$(eval $(call mfem_add_dependency,$(dep))))
$(foreach dep,$(MFEM_LEGACY_DEPENDENCIES),$(eval $(call \
   mfem_add_legacy_dependency,$(dep))))

# Timer option
ifeq ($(MFEM_TIMER_TYPE),2)
   ALL_LIBS += $(POSIX_CLOCKS_LIB)
endif

# gzstream configuration
ifeq ($(MFEM_USE_GZSTREAM),YES)
   INCFLAGS += $(ZLIB_OPT)
   ALL_LIBS += $(ZLIB_LIB)
endif

# List of all defines that may be enabled in config.hpp and config.mk:
MFEM_DEFINES = MFEM_VERSION MFEM_VERSION_STRING MFEM_GIT_STRING MFEM_USE_MPI\
 MFEM_USE_METIS MFEM_USE_METIS_5 MFEM_DEBUG MFEM_USE_EXCEPTIONS\
 MFEM_USE_GZSTREAM MFEM_USE_LIBUNWIND MFEM_USE_LAPACK MFEM_THREAD_SAFE\
 MFEM_USE_OPENMP MFEM_USE_LEGACY_OPENMP MFEM_USE_MEMALLOC MFEM_TIMER_TYPE\
 MFEM_USE_SUNDIALS MFEM_USE_MESQUITE MFEM_USE_SUITESPARSE MFEM_USE_GINKGO\
 MFEM_USE_GECKO MFEM_USE_SUPERLU MFEM_USE_STRUMPACK MFEM_USE_GNUTLS\
 MFEM_USE_NETCDF MFEM_USE_PETSC MFEM_USE_MPFR MFEM_USE_SIDRE MFEM_USE_CONDUIT\
 MFEM_USE_PUMI MFEM_USE_HIOP MFEM_USE_GSLIB MFEM_USE_CUDA MFEM_USE_HIP\
 MFEM_USE_OCCA MFEM_USE_CEED MFEM_USE_RAJA MFEM_SOURCE_DIR MFEM_INSTALL_DIR

# List of makefile variables that will be written to config.mk:
MFEM_CONFIG_VARS = MFEM_CXX MFEM_CPPFLAGS MFEM_CXXFLAGS MFEM_INC_DIR\
 MFEM_TPLFLAGS MFEM_INCFLAGS MFEM_PICFLAG MFEM_FLAGS MFEM_LIB_DIR MFEM_EXT_LIBS\
 MFEM_LIBS MFEM_LIB_FILE MFEM_STATIC MFEM_SHARED MFEM_BUILD_TAG MFEM_PREFIX\
 MFEM_CONFIG_EXTRA MFEM_MPIEXEC MFEM_MPIEXEC_NP MFEM_MPI_NP MFEM_TEST_MK

# Config vars: values of the form @VAL@ are replaced by $(VAL) in config.mk
MFEM_CPPFLAGS  ?= $(CPPFLAGS)
MFEM_CXXFLAGS  ?= $(CXXFLAGS)
MFEM_TPLFLAGS  ?= $(INCFLAGS)
MFEM_INCFLAGS  ?= -I@MFEM_INC_DIR@ @MFEM_TPLFLAGS@
MFEM_PICFLAG   ?= $(if $(shared),$(PICFLAG))
MFEM_FLAGS     ?= @MFEM_CPPFLAGS@ @MFEM_CXXFLAGS@ @MFEM_INCFLAGS@
MFEM_EXT_LIBS  ?= $(ALL_LIBS) $(LDFLAGS)
MFEM_LIBS      ?= $(if $(shared),$(BUILD_RPATH)) -L@MFEM_LIB_DIR@ -lmfem\
   @MFEM_EXT_LIBS@
MFEM_LIB_FILE  ?= @MFEM_LIB_DIR@/libmfem.$(if $(shared),$(SO_VER),a)
MFEM_BUILD_TAG ?= $(shell uname -snm)
MFEM_PREFIX    ?= $(PREFIX)
MFEM_INC_DIR   ?= $(if $(CONFIG_FILE_DEF),@MFEM_BUILD_DIR@,@MFEM_DIR@)
MFEM_LIB_DIR   ?= $(if $(CONFIG_FILE_DEF),@MFEM_BUILD_DIR@,@MFEM_DIR@)
MFEM_TEST_MK   ?= @MFEM_DIR@/config/test.mk
# Use "\n" (interpreted by sed) to add a newline.
MFEM_CONFIG_EXTRA ?= $(if $(CONFIG_FILE_DEF),MFEM_BUILD_DIR ?= @MFEM_DIR@,)

MFEM_SOURCE_DIR  = $(MFEM_REAL_DIR)
MFEM_INSTALL_DIR = $(abspath $(MFEM_PREFIX))

# If we have 'config' target, export variables used by config/makefile
ifneq (,$(filter config,$(MAKECMDGOALS)))
   export $(MFEM_DEFINES) MFEM_DEFINES $(MFEM_CONFIG_VARS) MFEM_CONFIG_VARS
   export VERBOSE HYPRE_OPT PUMI_DIR
endif

# If we have 'install' target, export variables used by config/makefile
ifneq (,$(filter install,$(MAKECMDGOALS)))
   ifneq (install,$(MAKECMDGOALS))
      $(error Target 'install' can not be combined with other targets)
   endif
   # Allow changing the PREFIX during install with: make install PREFIX=<dir>
   PREFIX := $(MFEM_PREFIX)
   PREFIX_INC   := $(PREFIX)/include
   PREFIX_LIB   := $(PREFIX)/lib
   PREFIX_SHARE := $(PREFIX)/share/mfem
   override MFEM_DIR := $(MFEM_REAL_DIR)
   MFEM_INCFLAGS = -I@MFEM_INC_DIR@ @MFEM_TPLFLAGS@
   MFEM_FLAGS    = @MFEM_CPPFLAGS@ @MFEM_CXXFLAGS@ @MFEM_INCFLAGS@
   MFEM_LIBS     = $(if $(shared),$(INSTALL_RPATH)) -L@MFEM_LIB_DIR@ -lmfem\
      @MFEM_EXT_LIBS@
   MFEM_LIB_FILE = @MFEM_LIB_DIR@/libmfem.$(if $(shared),$(SO_VER),a)
   ifeq ($(MFEM_USE_OCCA),YES)
      ifneq ($(MFEM_INSTALL_DIR),$(abspath $(PREFIX)))
         $(error OCCA is enabled: PREFIX must be set during configuration!)
      endif
   endif
   MFEM_PREFIX := $(abspath $(PREFIX))
   MFEM_INC_DIR = $(abspath $(PREFIX_INC))
   MFEM_LIB_DIR = $(abspath $(PREFIX_LIB))
   MFEM_TEST_MK = $(abspath $(PREFIX_SHARE)/test.mk)
   MFEM_CONFIG_EXTRA =
   export $(MFEM_DEFINES) MFEM_DEFINES $(MFEM_CONFIG_VARS) MFEM_CONFIG_VARS
   export VERBOSE
endif

# Source dirs in logical order
DIRS = general linalg mesh fem fem/libceed
SOURCE_FILES = $(foreach dir,$(DIRS),$(wildcard $(SRC)$(dir)/*.cpp))
RELSRC_FILES = $(patsubst $(SRC)%,%,$(SOURCE_FILES))
OBJECT_FILES = $(patsubst $(SRC)%,$(BLD)%,$(SOURCE_FILES:.cpp=.o))
OKL_DIRS = fem

.PHONY: lib all clean distclean install config status info deps serial parallel	\
	debug pdebug cuda hip pcuda cudebug pcudebug hpc style check test unittest \
	deprecation-warnings

.SUFFIXES:
.SUFFIXES: .cpp .o
# Remove some default implicit rules
%:	%.o
%.o:	%.cpp
%:	%.cpp

# Default rule.
lib: $(if $(static),$(BLD)libmfem.a) $(if $(shared),$(BLD)libmfem.$(SO_EXT))

# Flags used for compiling all source files.
MFEM_BUILD_FLAGS = $(MFEM_PICFLAG) $(MFEM_CPPFLAGS) $(MFEM_CXXFLAGS)\
 $(MFEM_TPLFLAGS) $(CONFIG_FILE_DEF)

# Rules for compiling all source files.
$(OBJECT_FILES): $(BLD)%.o: $(SRC)%.cpp $(CONFIG_MK)
	$(MFEM_CXX) $(MFEM_BUILD_FLAGS) -c $(<) -o $(@)

all: examples miniapps $(TEST_DIRS)

.PHONY: miniapps $(EM_DIRS) $(TEST_DIRS)
miniapps: $(MINIAPP_DIRS)
$(MINIAPP_USE_COMMON): miniapps/common
$(EM_DIRS) $(TEST_DIRS): lib
	$(MAKE) -C $(BLD)$(@)

.PHONY: doc
doc:
	$(MAKE) -C $(BLD)$(@)

-include $(BLD)deps.mk

$(BLD)libmfem.a: $(OBJECT_FILES)
	$(AR) $(ARFLAGS) $(@) $(OBJECT_FILES)
	$(RANLIB) $(@)
	@$(MAKE) deprecation-warnings

$(BLD)libmfem.$(SO_EXT): $(BLD)libmfem.$(SO_VER)
	cd $(@D) && ln -sf $(<F) $(@F)
	@$(MAKE) deprecation-warnings

# If some of the external libraries are build without -fPIC, linking shared MFEM
# library may fail. In such cases, one may set EXT_LIBS on the command line.
EXT_LIBS = $(MFEM_EXT_LIBS)
$(BLD)libmfem.$(SO_VER): $(OBJECT_FILES)
	$(MFEM_CXX) $(MFEM_LINK_FLAGS) $(BUILD_SOFLAGS) $(OBJECT_FILES) \
	   $(EXT_LIBS) -o $(@)

# Shortcut targets options
serial debug cuda hip cudebug hipdebug:           M_MPI=NO
parallel pdebug pcuda pcudebug phip phipdebug:    M_MPI=YES
serial parallel cuda pcuda hip phip:              M_DBG=NO
debug pdebug cudebug pcudebug hipdebug phipdebug: M_DBG=YES
cuda pcuda cudebug pcudebug:                      M_CUDA=YES
hip phip hipdebug phipdebug:                      M_HIP=YES

serial parallel debug pdebug:
	$(MAKE) -f $(THIS_MK) config MFEM_USE_MPI=$(M_MPI) MFEM_DEBUG=$(M_DBG) \
	   $(MAKEOVERRIDES_SAVE)
	$(MAKE) $(MAKEOVERRIDES_SAVE)

cuda pcuda cudebug pcudebug:
	$(MAKE) -f $(THIS_MK) config MFEM_USE_MPI=$(M_MPI) MFEM_DEBUG=$(M_DBG) \
	   MFEM_USE_CUDA=$(M_CUDA) $(MAKEOVERRIDES_SAVE)
	$(MAKE) $(MAKEOVERRIDES_SAVE)

hip phip hipdebug phipdebug:
	$(MAKE) -f $(THIS_MK) config MFEM_USE_MPI=$(M_MPI) MFEM_DEBUG=$(M_DBG) \
	MFEM_USE_HIP=$(M_HIP) $(MAKEOVERRIDES_SAVE)
	$(MAKE) $(MAKEOVERRIDES_SAVE)

# Build with MPI and all Device backends enabled (requires OCCA and RAJA)
hpc:
	$(MAKE) -f $(THIS_MK) config MFEM_USE_MPI=YES MFEM_USE_CUDA=YES \
	  MFEM_USE_OPENMP=YES MFEM_USE_OCCA=YES MFEM_USE_RAJA=YES \
	  $(MAKEOVERRIDES_SAVE)
	$(MAKE) $(MAKEOVERRIDES_SAVE)

deps:
	rm -f $(BLD)deps.mk
	for i in $(RELSRC_FILES:.cpp=); do \
	   $(DEP_CXX) $(MFEM_BUILD_FLAGS) -MM -MT $(BLD)$${i}.o $(SRC)$${i}.cpp\
	      >> $(BLD)deps.mk; done

check: lib
	@printf "Quick-checking the MFEM library."
	@printf " Use 'make test' for more extensive tests.\n"
	@$(MAKE) -C $(BLD)examples \
	$(if $(findstring YES,$(MFEM_USE_MPI)),ex1p-test-par,ex1-test-seq)

test:
	@echo "Testing the MFEM library. This may take a while..."
	@echo "Building all examples, miniapps, and tests..."
	@$(MAKE) $(MAKEOVERRIDES_SAVE) all
	@echo "Running tests in: [ $(ALL_TEST_DIRS) ] ..."
	@ERR=0; for dir in $(ALL_TEST_DIRS); do \
	   echo "Running tests in $${dir} ..."; \
	   if ! $(MAKE) -j1 -C $(BLD)$${dir} test; then \
	   ERR=1; fi; done; \
	   if [ 0 -ne $${ERR} ]; then echo "Some tests failed."; exit 1; \
	   else echo "All tests passed."; fi

unittest: lib
	$(MAKE) -C $(BLD)tests/unit test

.PHONY: test-print
test-print:
	@echo "Printing tests in: [ $(ALL_TEST_DIRS) ] ..."
	@for dir in $(ALL_TEST_DIRS); do \
	   $(MAKE) -j1 -C $(BLD)$${dir} test-print; done

ALL_CLEAN_SUBDIRS = $(addsuffix /clean,config $(EM_DIRS) doc $(TEST_DIRS))
.PHONY: $(ALL_CLEAN_SUBDIRS) miniapps/clean
miniapps/clean: $(addsuffix /clean,$(MINIAPP_DIRS))
$(ALL_CLEAN_SUBDIRS):
	$(MAKE) -C $(BLD)$(@D) $(@F)

clean: $(addsuffix /clean,$(EM_DIRS) $(TEST_DIRS))
<<<<<<< HEAD
	rm -rf $(addprefix $(BLD),*/*.o */*~ *~ libmfem.* deps.mk)
=======
	rm -f $(addprefix $(BLD),$(foreach d,$(DIRS),$(d)/*{.o,~}) \
	   *~ libmfem.* deps.mk)
>>>>>>> 16e54161

distclean: clean config/clean doc/clean
	rm -rf mfem/

INSTALL_SHARED_LIB = $(MFEM_CXX) $(MFEM_BUILD_FLAGS) $(INSTALL_SOFLAGS)\
   $(OBJECT_FILES) $(EXT_LIBS) -o $(PREFIX_LIB)/libmfem.$(SO_VER) && \
   cd $(PREFIX_LIB) && ln -sf libmfem.$(SO_VER) libmfem.$(SO_EXT)

install: $(if $(static),$(BLD)libmfem.a) $(if $(shared),$(BLD)libmfem.$(SO_EXT))
	mkdir -p $(PREFIX_LIB)
# install static and/or shared library
	$(if $(static),$(INSTALL) -m 640 $(BLD)libmfem.a $(PREFIX_LIB))
	$(if $(shared),$(INSTALL_SHARED_LIB))
# install top level includes
	mkdir -p $(PREFIX_INC)/mfem
	$(INSTALL) -m 640 $(SRC)mfem.hpp $(SRC)mfem-performance.hpp \
	   $(PREFIX_INC)/mfem
	for hdr in mfem.hpp mfem-performance.hpp; do \
	   printf '// Auto-generated file.\n#include "mfem/'$$hdr'"\n' \
	      > $(PREFIX_INC)/$$hdr && chmod 640 $(PREFIX_INC)/$$hdr; done
# install config include
	mkdir -p $(PREFIX_INC)/mfem/config
	$(INSTALL) -m 640 $(BLD)config/_config.hpp $(PREFIX_INC)/mfem/config/config.hpp
	$(INSTALL) -m 640 $(SRC)config/tconfig.hpp $(PREFIX_INC)/mfem/config
# install remaining includes in each subdirectory
	for dir in $(DIRS); do \
	   mkdir -p $(PREFIX_INC)/mfem/$$dir && \
	   $(INSTALL) -m 640 $(SRC)$$dir/*.hpp $(PREFIX_INC)/mfem/$$dir; \
	done
# install *.okl files
	for dir in $(OKL_DIRS); do \
	   mkdir -p $(PREFIX_INC)/mfem/$$dir && \
	   $(INSTALL) -m 640 $(SRC)$$dir/*.okl $(PREFIX_INC)/mfem/$$dir; \
	done
# install libCEED q-function headers
	mkdir -p $(PREFIX_INC)/mfem/fem/libceed
	$(INSTALL) -m 640 $(SRC)fem/libceed/*.h $(PREFIX_INC)/mfem/fem/libceed
# install config.mk in $(PREFIX_SHARE)
	mkdir -p $(PREFIX_SHARE)
	$(MAKE) -C $(BLD)config config-mk CONFIG_MK=config-install.mk
	$(INSTALL) -m 640 $(BLD)config/config-install.mk $(PREFIX_SHARE)/config.mk
	rm -f $(BLD)config/config-install.mk
# install test.mk in $(PREFIX_SHARE)
	$(INSTALL) -m 640 $(SRC)config/test.mk $(PREFIX_SHARE)/test.mk

$(CONFIG_MK):
# Skip the error message when '-B' make flag is used (unconditionally
# make all targets), but still check for the $(CONFIG_MK) file
ifeq (,$(and $(findstring B,$(MAKEFLAGS)),$(wildcard $(CONFIG_MK))))
	$(info )
	$(info MFEM is not configured.)
	$(info Run "make config" first, or see "make help".)
	$(info )
	$(error )
endif

config: $(if $(CONFIG_FILE_DEF),build-config,local-config)

.PHONY: local-config
local-config:
	$(MAKE) -C config all
	@printf "\nBuild destination: <source> [$(BUILD_REAL_DIR)]\n\n"

.PHONY: build-config
build-config:
	for d in $(BUILD_SUBDIRS); do mkdir -p $(BLD)$${d}; done
	for dir in "" $(addsuffix /,config $(EM_DIRS) doc $(TEST_DIRS)); do \
	   printf "# Auto-generated file.\n%s\n%s\n" \
	      "MFEM_DIR = $(MFEM_REAL_DIR)" \
	      "include \$$(MFEM_DIR)/$${dir}makefile" \
	      > $(BLD)$${dir}GNUmakefile; done
	$(MAKE) -C $(BLD)config all
	cd "$(BUILD_DIR)" && ln -sf "$(MFEM_REAL_DIR)/data" .
	for hdr in mfem.hpp mfem-performance.hpp; do \
	   printf "// Auto-generated file.\n%s\n%s\n" \
	   "#define MFEM_CONFIG_FILE \"$(BUILD_REAL_DIR)/config/_config.hpp\"" \
	   "#include \"$(MFEM_REAL_DIR)/$${hdr}\"" > $(BLD)$${hdr}; done
	@printf "\nBuild destination: $(BUILD_DIR) [$(BUILD_REAL_DIR)]\n\n"

help:
	$(info $(value MFEM_HELP_MSG))
	@true

status info:
	$(info MFEM_VERSION           = $(MFEM_VERSION) [v$(MFEM_VERSION_STRING)])
	$(info MFEM_GIT_STRING        = $(MFEM_GIT_STRING))
	$(info MFEM_USE_MPI           = $(MFEM_USE_MPI))
	$(info MFEM_USE_METIS         = $(MFEM_USE_METIS))
	$(info MFEM_USE_METIS_5       = $(MFEM_USE_METIS_5))
	$(info MFEM_DEBUG             = $(MFEM_DEBUG))
	$(info MFEM_USE_EXCEPTIONS    = $(MFEM_USE_EXCEPTIONS))
	$(info MFEM_USE_GZSTREAM      = $(MFEM_USE_GZSTREAM))
	$(info MFEM_USE_LIBUNWIND     = $(MFEM_USE_LIBUNWIND))
	$(info MFEM_USE_LAPACK        = $(MFEM_USE_LAPACK))
	$(info MFEM_THREAD_SAFE       = $(MFEM_THREAD_SAFE))
	$(info MFEM_USE_OPENMP        = $(MFEM_USE_OPENMP))
	$(info MFEM_USE_LEGACY_OPENMP = $(MFEM_USE_LEGACY_OPENMP))
	$(info MFEM_USE_MEMALLOC      = $(MFEM_USE_MEMALLOC))
	$(info MFEM_TIMER_TYPE        = $(MFEM_TIMER_TYPE))
	$(info MFEM_USE_SUNDIALS      = $(MFEM_USE_SUNDIALS))
	$(info MFEM_USE_MESQUITE      = $(MFEM_USE_MESQUITE))
	$(info MFEM_USE_SUITESPARSE   = $(MFEM_USE_SUITESPARSE))
	$(info MFEM_USE_SUPERLU       = $(MFEM_USE_SUPERLU))
	$(info MFEM_USE_STRUMPACK     = $(MFEM_USE_STRUMPACK))
	$(info MFEM_USE_GECKO         = $(MFEM_USE_GECKO))
	$(info MFEM_USE_GINKGO        = $(MFEM_USE_GINKGO))
	$(info MFEM_USE_GNUTLS        = $(MFEM_USE_GNUTLS))
	$(info MFEM_USE_NETCDF        = $(MFEM_USE_NETCDF))
	$(info MFEM_USE_PETSC         = $(MFEM_USE_PETSC))
	$(info MFEM_USE_MPFR          = $(MFEM_USE_MPFR))
	$(info MFEM_USE_SIDRE         = $(MFEM_USE_SIDRE))
	$(info MFEM_USE_CONDUIT       = $(MFEM_USE_CONDUIT))
	$(info MFEM_USE_PUMI          = $(MFEM_USE_PUMI))
	$(info MFEM_USE_HIOP          = $(MFEM_USE_HIOP))
	$(info MFEM_USE_GSLIB         = $(MFEM_USE_GSLIB))
	$(info MFEM_USE_CUDA          = $(MFEM_USE_CUDA))
	$(info MFEM_USE_HIP           = $(MFEM_USE_HIP))
	$(info MFEM_USE_RAJA          = $(MFEM_USE_RAJA))
	$(info MFEM_USE_OCCA          = $(MFEM_USE_OCCA))
	$(info MFEM_USE_CEED          = $(MFEM_USE_CEED))
	$(info MFEM_CXX               = $(value MFEM_CXX))
	$(info MFEM_CPPFLAGS          = $(value MFEM_CPPFLAGS))
	$(info MFEM_CXXFLAGS          = $(value MFEM_CXXFLAGS))
	$(info MFEM_TPLFLAGS          = $(value MFEM_TPLFLAGS))
	$(info MFEM_INCFLAGS          = $(value MFEM_INCFLAGS))
	$(info MFEM_FLAGS             = $(value MFEM_FLAGS))
	$(info MFEM_LINK_FLAGS        = $(value MFEM_LINK_FLAGS))
	$(info MFEM_EXT_LIBS          = $(value MFEM_EXT_LIBS))
	$(info MFEM_LIBS              = $(value MFEM_LIBS))
	$(info MFEM_LIB_FILE          = $(value MFEM_LIB_FILE))
	$(info MFEM_BUILD_TAG         = $(value MFEM_BUILD_TAG))
	$(info MFEM_PREFIX            = $(value MFEM_PREFIX))
	$(info MFEM_INC_DIR           = $(value MFEM_INC_DIR))
	$(info MFEM_LIB_DIR           = $(value MFEM_LIB_DIR))
	$(info MFEM_STATIC            = $(MFEM_STATIC))
	$(info MFEM_SHARED            = $(MFEM_SHARED))
	$(info MFEM_BUILD_DIR         = $(MFEM_BUILD_DIR))
	$(info MFEM_MPIEXEC           = $(MFEM_MPIEXEC))
	$(info MFEM_MPIEXEC_NP        = $(MFEM_MPIEXEC_NP))
	$(info MFEM_MPI_NP            = $(MFEM_MPI_NP))
	@true

ASTYLE = astyle --options=$(SRC)config/mfem.astylerc
FORMAT_FILES = $(foreach dir,$(DIRS) $(EM_DIRS) config,"$(dir)/*.?pp")
FORMAT_FILES += "tests/unit/*.cpp"
FORMAT_FILES += $(foreach dir,general linalg mesh fem,"tests/unit/$(dir)/*.?pp")

DEPRECATION_WARNING := \
"This feature is planned for removal in the next release."\
"Please open an issue at github.com/mfem/mfem/issues if you depend on it."
deprecation-warnings:
	@if [ -t 1 ]; then\
	  red="\033[0;31m";\
	  yellow="\033[0;33m";\
	  end="\033[0m";\
	fi;\
	if [ $(MFEM_USE_LEGACY_OPENMP) = YES ]; then\
	  printf $$red"[MFEM_USE_LEGACY_OPENMP]"$$end": "$$yellow"%s"$$end"\n"\
	  $(DEPRECATION_WARNING);\
	fi

style:
	@if ! $(ASTYLE) $(FORMAT_FILES) | grep Formatted; then\
	   echo "No source files were changed.";\
	fi

# Print the contents of a makefile variable, e.g.: 'make print-MFEM_LIBS'.
print-%:
	$(info [ variable name]: $*)
	$(info [        origin]: $(origin $*))
	$(info [         value]: $(value $*))
	$(info [expanded value]: $($*))
	$(info )
	@true

# Print the contents of all makefile variables.
.PHONY: printall
printall: $(subst :,\:,$(foreach var,$(.VARIABLES),print-$(var)))
	@true<|MERGE_RESOLUTION|>--- conflicted
+++ resolved
@@ -517,12 +517,8 @@
 	$(MAKE) -C $(BLD)$(@D) $(@F)
 
 clean: $(addsuffix /clean,$(EM_DIRS) $(TEST_DIRS))
-<<<<<<< HEAD
-	rm -rf $(addprefix $(BLD),*/*.o */*~ *~ libmfem.* deps.mk)
-=======
-	rm -f $(addprefix $(BLD),$(foreach d,$(DIRS),$(d)/*{.o,~}) \
+	rm -rf $(addprefix $(BLD),$(foreach d,$(DIRS),$(d)/*{.o,~}) \
 	   *~ libmfem.* deps.mk)
->>>>>>> 16e54161
 
 distclean: clean config/clean doc/clean
 	rm -rf mfem/
