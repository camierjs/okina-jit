//                                MFEM Example 1
//
// Compile with: make ex1
//
// Sample runs:  ex1 -m ../data/square-disc.mesh
//               ex1 -m ../data/star.mesh
//               ex1 -m ../data/star-mixed.mesh
//               ex1 -m ../data/escher.mesh
//               ex1 -m ../data/fichera.mesh
//               ex1 -m ../data/fichera-mixed.mesh
//               ex1 -m ../data/toroid-wedge.mesh
//               ex1 -m ../data/periodic-annulus-sector.msh
//               ex1 -m ../data/periodic-torus-sector.msh
//               ex1 -m ../data/square-disc-p2.vtk -o 2
//               ex1 -m ../data/square-disc-p3.mesh -o 3
//               ex1 -m ../data/square-disc-nurbs.mesh -o -1
//               ex1 -m ../data/star-mixed-p2.mesh -o 2
//               ex1 -m ../data/disc-nurbs.mesh -o -1
//               ex1 -m ../data/pipe-nurbs.mesh -o -1
//               ex1 -m ../data/fichera-mixed-p2.mesh -o 2
//               ex1 -m ../data/star-surf.mesh
//               ex1 -m ../data/square-disc-surf.mesh
//               ex1 -m ../data/inline-segment.mesh
//               ex1 -m ../data/amr-quad.mesh
//               ex1 -m ../data/amr-hex.mesh
//               ex1 -m ../data/fichera-amr.mesh
//               ex1 -m ../data/mobius-strip.mesh
//               ex1 -m ../data/mobius-strip.mesh -o -1 -sc
//
// Device sample runs:
//               ex1 -pa -d cuda
//               ex1 -pa -d raja-cuda
//               ex1 -pa -d occa-cuda
//               ex1 -pa -d raja-omp
//               ex1 -pa -d occa-omp
//               ex1 -pa -d ceed-cpu
//             * ex1 -pa -d ceed-cuda
//               ex1 -pa -d ceed-cuda:/gpu/cuda/shared
//               ex1 -m ../data/beam-hex.mesh -pa -d cuda
//               ex1 -m ../data/beam-tet.mesh -pa -d ceed-cpu
//               ex1 -m ../data/beam-tet.mesh -pa -d ceed-cuda:/gpu/cuda/ref
//
// Description:  This example code demonstrates the use of MFEM to define a
//               simple finite element discretization of the Laplace problem
//               -Delta u = 1 with homogeneous Dirichlet boundary conditions.
//               Specifically, we discretize using a FE space of the specified
//               order, or if order < 1 using an isoparametric/isogeometric
//               space (i.e. quadratic for quadratic curvilinear mesh, NURBS for
//               NURBS mesh, etc.)
//
//               The example highlights the use of mesh refinement, finite
//               element grid functions, as well as linear and bilinear forms
//               corresponding to the left-hand side and right-hand side of the
//               discrete linear system. We also cover the explicit elimination
//               of essential boundary conditions, static condensation, and the
//               optional connection to the GLVis tool for visualization.

#include "mfem.hpp"
#include <fstream>
#include <iostream>

using namespace std;
using namespace mfem;

GridFunction* ProlongToMaxOrder(const GridFunction *x);

int main(int argc, char *argv[])
{
   // 1. Parse command-line options.
   const char *mesh_file = "../data/star.mesh";
   int order = 1;
   int ref_levels = 1;
   int seed = 1;
   bool static_cond = false;
   bool pa = false;
   const char *device_config = "cpu";
   bool visualization = true;
   bool relaxed_hp = false;

   OptionsParser args(argc, argv);
   args.AddOption(&mesh_file, "-m", "--mesh",
                  "Mesh file to use.");
   args.AddOption(&order, "-o", "--order",
                  "Finite element order (polynomial degree) or -1 for"
                  " isoparametric space.");
   args.AddOption(&ref_levels, "-r", "--ref-levels",
                  "Number of mesh refinement levels.");
   args.AddOption(&seed, "-s", "--seed", "Random seed");
   args.AddOption(&static_cond, "-sc", "--static-condensation", "-no-sc",
                  "--no-static-condensation", "Enable static condensation.");
   args.AddOption(&pa, "-pa", "--partial-assembly", "-no-pa",
                  "--no-partial-assembly", "Enable Partial Assembly.");
   args.AddOption(&device_config, "-d", "--device",
                  "Device configuration string, see Device::Configure().");
   args.AddOption(&relaxed_hp, "-x", "--relaxed-hp", "-no-x",
                  "--no-relaxed-hp", "Set relaxed hp conformity.");
   args.AddOption(&visualization, "-vis", "--visualization", "-no-vis",
                  "--no-visualization",
                  "Enable or disable GLVis visualization.");
   args.Parse();
   if (!args.Good())
   {
      args.PrintUsage(cout);
      return 1;
   }
   args.PrintOptions(cout);

   // 2. Enable hardware devices such as GPUs, and programming models such as
   //    CUDA, OCCA, RAJA and OpenMP based on command line options.
   Device device(device_config);
   device.Print();

   // 3. Read the mesh from the given mesh file. We can handle triangular,
   //    quadrilateral, tetrahedral, hexahedral, surface and volume meshes with
   //    the same code.
<<<<<<< HEAD
   Mesh *mesh = new Mesh(mesh_file, 1, 1);
   int dim = mesh->Dimension();
   mesh->EnsureNCMesh();
=======
   Mesh mesh(mesh_file, 1, 1);
   int dim = mesh.Dimension();
>>>>>>> 7e45098a

   // 4. Refine the mesh to increase the resolution. In this example we do
   //    'ref_levels' of uniform refinement. We choose 'ref_levels' to be the
   //    largest number that gives a final mesh with no more than 50,000
   //    elements.
   srand(1);
   {
<<<<<<< HEAD
      //mesh->UniformRefinement();
      for (int l = 0; l < ref_levels; l++)
      {
         mesh->RandomRefinement(0.5, true);
=======
      int ref_levels =
         (int)floor(log(50000./mesh.GetNE())/log(2.)/dim);
      for (int l = 0; l < ref_levels; l++)
      {
         mesh.UniformRefinement();
>>>>>>> 7e45098a
      }
   }
   srand(seed);

   // 5. Define a finite element space on the mesh. Here we use continuous
   //    Lagrange finite elements of the specified order. If order < 1, we
   //    instead use an isoparametric/isogeometric space.
   FiniteElementCollection *fec;
   bool delete_fec;
   if (order > 0)
   {
      fec = new H1_FECollection(order, dim);
      delete_fec = true;
   }
   else if (mesh.GetNodes())
   {
      fec = mesh.GetNodes()->OwnFEC();
      delete_fec = false;
      cout << "Using isoparametric FEs: " << fec->Name() << endl;
   }
   else
   {
      fec = new H1_FECollection(order = 1, dim);
      delete_fec = true;
   }
<<<<<<< HEAD
   FiniteElementSpace *fespace = new FiniteElementSpace(mesh, fec);
   fespace->SetRelaxedHpConformity(relaxed_hp);

   // 6. At this point all elements have the default order (specified when
   //    construction the FECollection). Now we can p-refine some of them to
   //    obtain a variable-order space...
   /*{
      Array<Refinement> refs;
      refs.Append(Refinement(1, 4));
      mesh->GeneralRefinement(refs);
      refs[0].ref_type = 2;
      mesh->GeneralRefinement(refs);
   }
   fespace->Update(false);*/
   for (int i = 0; i < mesh->GetNE(); i++)
   {
      fespace->SetElementOrder(i, (rand()%5)+order);
      //fespace->SetElementOrder(i, order);
      //fespace->SetElementOrder(i, i ? 3 : 2);
   }
   fespace->Update(false);

   /*fespace->SetElementOrder(0, order+1);
   fespace->Update(false);*/

   /*Array<int> dofs;
   for (int i = 0; i < mesh->GetNE(); i++)
   {
      fespace->GetElementDofs(i, dofs);
      mfem::out << "Element " << i << " DOFs:";
      for (int j = 0; j < dofs.Size(); j++) {
         mfem::out << " " << dofs[j];
      }
      mfem::out << std::endl;
   }*/
   cout << "Space size (all DOFs): " << fespace->GetNDofs() << endl;
=======
   FiniteElementSpace fespace(&mesh, fec);
>>>>>>> 7e45098a
   cout << "Number of finite element unknowns: "
        << fespace.GetTrueVSize() << endl;

   /*cout << "P matrix:\n";
   fespace->GetConformingProlongation()->Print();*/

   // 6. Determine the list of true (i.e. conforming) essential boundary dofs.
   //    In this example, the boundary conditions are defined by marking all
   //    the boundary attributes from the mesh as essential (Dirichlet) and
   //    converting them to a list of true dofs.
   Array<int> ess_tdof_list;
   if (mesh.bdr_attributes.Size())
   {
      Array<int> ess_bdr(mesh.bdr_attributes.Max());
      ess_bdr = 1;
      fespace.GetEssentialTrueDofs(ess_bdr, ess_tdof_list);
   }
   cout << "Essential DOFs: " << ess_tdof_list.Size() << endl;

   // 7. Set up the linear form b(.) which corresponds to the right-hand side of
   //    the FEM linear system, which in this case is (1,phi_i) where phi_i are
   //    the basis functions in the finite element fespace.
   LinearForm b(&fespace);
   ConstantCoefficient one(1.0);
   b.AddDomainIntegrator(new DomainLFIntegrator(one));
   b.Assemble();

   // 8. Define the solution vector x as a finite element grid function
   //    corresponding to fespace. Initialize x with initial guess of zero,
   //    which satisfies the boundary conditions.
   GridFunction x(&fespace);
   x = 0.0;

   // 9. Set up the bilinear form a(.,.) on the finite element space
   //    corresponding to the Laplacian operator -Delta, by adding the Diffusion
   //    domain integrator.
   BilinearForm a(&fespace);
   if (pa) { a.SetAssemblyLevel(AssemblyLevel::PARTIAL); }
   a.AddDomainIntegrator(new DiffusionIntegrator(one));

   // 10. Assemble the bilinear form and the corresponding linear system,
   //     applying any necessary transformations such as: eliminating boundary
   //     conditions, applying conforming constraints for non-conforming AMR,
   //     static condensation, etc.
   if (static_cond) { a.EnableStaticCondensation(); }
   a.Assemble();

   OperatorPtr A;
   Vector B, X;
   a.FormLinearSystem(ess_tdof_list, x, b, A, X, B);

   cout << "Size of linear system: " << A->Height() << endl;

   // 11. Solve the linear system A X = B.
   if (!pa)
   {
#ifndef MFEM_USE_SUITESPARSE
      // Use a simple symmetric Gauss-Seidel preconditioner with PCG.
      GSSmoother M((SparseMatrix&)(*A));
      PCG(*A, M, B, X, 1, 200, 1e-12, 0.0);
#else
      // If MFEM was compiled with SuiteSparse, use UMFPACK to solve the system.
      UMFPackSolver umf_solver;
      umf_solver.Control[UMFPACK_ORDERING] = UMFPACK_ORDERING_METIS;
      umf_solver.SetOperator(*A);
      umf_solver.Mult(B, X);
#endif
   }
   else // Jacobi preconditioning in partial assembly mode
   {
      if (UsesTensorBasis(fespace))
      {
         OperatorJacobiSmoother M(a, ess_tdof_list);
         PCG(*A, M, B, X, 1, 400, 1e-12, 0.0);
      }
      else
      {
         CG(*A, B, X, 1, 400, 1e-12, 0.0);
      }
   }

   // 12. Recover the solution as a finite element grid function.
   a.RecoverFEMSolution(X, b, x);

   // 13. Save the refined mesh and the solution. This output can be viewed later
   //     using GLVis: "glvis -m refined.mesh -g sol.gf".
   ofstream mesh_ofs("refined.mesh");
   mesh_ofs.precision(8);
   mesh.Print(mesh_ofs);
   ofstream sol_ofs("sol.gf");
   sol_ofs.precision(8);
   x.Save(sol_ofs);

   // 14. Send the solution by socket to a GLVis server.
   if (visualization)
   {
      char vishost[] = "localhost";
      int  visport   = 19916;

      // Prolong the solution vector onto L2 space of max order (for GLVis)
      GridFunction *vis_x = ProlongToMaxOrder(&x);

#if 1
      socketstream sol_sock(vishost, visport);
      sol_sock.precision(8);
<<<<<<< HEAD
      sol_sock << "solution\n" << *mesh << *vis_x
               //<< "keys Rjlm\n"
               << flush;
#endif
      delete vis_x;

#if 1
      L2_FECollection l2fec(0, dim);
      FiniteElementSpace l2fes(mesh, &l2fec);
      GridFunction orders(&l2fes);

      for (int i = 0; i < orders.Size(); i++)
      {
         orders(i) = fespace->GetElementOrder(i);
      }

      socketstream ord_sock(vishost, visport);
      ord_sock.precision(8);
      ord_sock << "solution\n" << *mesh << orders
               //<< "keys Rjlmc\n"
               << flush;
#endif

      // visualize the basis functions
      if (0)
      {
         socketstream b_sock(vishost, visport);
         b_sock.precision(8);

#if 1
         int first = 0;
#else
         int first = fespace->GetNV() - 10;
#endif
         cout << "first = " << first << endl;

         for (int i = first; i < X.Size(); i++)
         {
            X = 0.0;
            X(i) = 1.0;
            a->RecoverFEMSolution(X, *b, x);
            vis_x = ProlongToMaxOrder(&x);

            b_sock << "solution\n" << *mesh << *vis_x << flush;
            if (i == first) { b_sock << "keys miIMA\n"; }
            b_sock << "pause\n" << flush;
            // delete vis_x;
         }
      }

      /*std::ofstream f("mesh.dump");
      mesh->ncmesh->DebugDump(f);*/
=======
      sol_sock << "solution\n" << mesh << x << flush;
>>>>>>> 7e45098a
   }

   // 15. Free the used memory.
   if (delete_fec)
   {
      delete fec;
   }

   return 0;
}

GridFunction* ProlongToMaxOrder(const GridFunction *x)
{
   const FiniteElementSpace *fespace = x->FESpace();
   Mesh *mesh = fespace->GetMesh();
   const FiniteElementCollection *fec = fespace->FEColl();

   // Find the max order in the space
   int max_order = 1;
   for (int i = 0; i < mesh->GetNE(); i++)
   {
      max_order = std::max(fespace->GetElementOrder(i), max_order);
   }

   // Create a visualization space of max order for all elements
   FiniteElementCollection *visualization_fec =
      new L2_FECollection(max_order, mesh->Dimension(), BasisType::GaussLobatto);
   FiniteElementSpace *visualization_space =
      new FiniteElementSpace(mesh, visualization_fec);

   IsoparametricTransformation T;
   DenseMatrix I;

   GridFunction *visualization_x = new GridFunction(visualization_space);

   // Interpolate solution vector in the visualization space
   for (int i = 0; i < mesh->GetNE(); i++)
   {
      Geometry::Type geometry = mesh->GetElementGeometry(i);
      T.SetIdentityTransformation(geometry);

      Array<int> dofs;
      fespace->GetElementDofs(i, dofs);
      Vector elemvect, visualization_vect;
      x->GetSubVector(dofs, elemvect);

      const auto *fe = fec->GetFE(geometry, fespace->GetElementOrder(i));
      const auto *visualization_fe = visualization_fec->GetFE(geometry, max_order);

      visualization_fe->GetTransferMatrix(*fe, T, I);
      visualization_space->GetElementDofs(i, dofs);
      visualization_vect.SetSize(dofs.Size());

      I.Mult(elemvect, visualization_vect);
      visualization_x->SetSubVector(dofs, visualization_vect);
   }

   visualization_x->MakeOwner(visualization_fec);
   return visualization_x;
}<|MERGE_RESOLUTION|>--- conflicted
+++ resolved
@@ -113,14 +113,9 @@
    // 3. Read the mesh from the given mesh file. We can handle triangular,
    //    quadrilateral, tetrahedral, hexahedral, surface and volume meshes with
    //    the same code.
-<<<<<<< HEAD
-   Mesh *mesh = new Mesh(mesh_file, 1, 1);
-   int dim = mesh->Dimension();
-   mesh->EnsureNCMesh();
-=======
    Mesh mesh(mesh_file, 1, 1);
    int dim = mesh.Dimension();
->>>>>>> 7e45098a
+   mesh.EnsureNCMesh();
 
    // 4. Refine the mesh to increase the resolution. In this example we do
    //    'ref_levels' of uniform refinement. We choose 'ref_levels' to be the
@@ -128,18 +123,10 @@
    //    elements.
    srand(1);
    {
-<<<<<<< HEAD
-      //mesh->UniformRefinement();
+      //mesh.UniformRefinement();
       for (int l = 0; l < ref_levels; l++)
       {
-         mesh->RandomRefinement(0.5, true);
-=======
-      int ref_levels =
-         (int)floor(log(50000./mesh.GetNE())/log(2.)/dim);
-      for (int l = 0; l < ref_levels; l++)
-      {
-         mesh.UniformRefinement();
->>>>>>> 7e45098a
+         mesh.RandomRefinement(0.5, true);
       }
    }
    srand(seed);
@@ -165,9 +152,9 @@
       fec = new H1_FECollection(order = 1, dim);
       delete_fec = true;
    }
-<<<<<<< HEAD
-   FiniteElementSpace *fespace = new FiniteElementSpace(mesh, fec);
-   fespace->SetRelaxedHpConformity(relaxed_hp);
+
+   FiniteElementSpace fespace(&mesh, fec);
+   fespace.SetRelaxedHpConformity(relaxed_hp);
 
    // 6. At this point all elements have the default order (specified when
    //    construction the FECollection). Now we can p-refine some of them to
@@ -179,37 +166,34 @@
       refs[0].ref_type = 2;
       mesh->GeneralRefinement(refs);
    }
-   fespace->Update(false);*/
-   for (int i = 0; i < mesh->GetNE(); i++)
-   {
-      fespace->SetElementOrder(i, (rand()%5)+order);
-      //fespace->SetElementOrder(i, order);
-      //fespace->SetElementOrder(i, i ? 3 : 2);
-   }
-   fespace->Update(false);
-
-   /*fespace->SetElementOrder(0, order+1);
-   fespace->Update(false);*/
+   fespace.Update(false);*/
+   for (int i = 0; i < mesh.GetNE(); i++)
+   {
+      fespace.SetElementOrder(i, (rand()%5)+order);
+      //fespace.SetElementOrder(i, order);
+      //fespace.SetElementOrder(i, i ? 3 : 2);
+   }
+   fespace.Update(false);
+
+   /*fespace.SetElementOrder(0, order+1);
+   fespace.Update(false);*/
 
    /*Array<int> dofs;
    for (int i = 0; i < mesh->GetNE(); i++)
    {
-      fespace->GetElementDofs(i, dofs);
+      fespace.GetElementDofs(i, dofs);
       mfem::out << "Element " << i << " DOFs:";
       for (int j = 0; j < dofs.Size(); j++) {
          mfem::out << " " << dofs[j];
       }
       mfem::out << std::endl;
    }*/
-   cout << "Space size (all DOFs): " << fespace->GetNDofs() << endl;
-=======
-   FiniteElementSpace fespace(&mesh, fec);
->>>>>>> 7e45098a
+   cout << "Space size (all DOFs): " << fespace.GetNDofs() << endl;
    cout << "Number of finite element unknowns: "
         << fespace.GetTrueVSize() << endl;
 
    /*cout << "P matrix:\n";
-   fespace->GetConformingProlongation()->Print();*/
+   fespace.GetConformingProlongation()->Print();*/
 
    // 6. Determine the list of true (i.e. conforming) essential boundary dofs.
    //    In this example, the boundary conditions are defined by marking all
@@ -310,8 +294,7 @@
 #if 1
       socketstream sol_sock(vishost, visport);
       sol_sock.precision(8);
-<<<<<<< HEAD
-      sol_sock << "solution\n" << *mesh << *vis_x
+      sol_sock << "solution\n" << mesh << *vis_x
                //<< "keys Rjlm\n"
                << flush;
 #endif
@@ -319,17 +302,17 @@
 
 #if 1
       L2_FECollection l2fec(0, dim);
-      FiniteElementSpace l2fes(mesh, &l2fec);
+      FiniteElementSpace l2fes(&mesh, &l2fec);
       GridFunction orders(&l2fes);
 
       for (int i = 0; i < orders.Size(); i++)
       {
-         orders(i) = fespace->GetElementOrder(i);
+         orders(i) = fespace.GetElementOrder(i);
       }
 
       socketstream ord_sock(vishost, visport);
       ord_sock.precision(8);
-      ord_sock << "solution\n" << *mesh << orders
+      ord_sock << "solution\n" << mesh << orders
                //<< "keys Rjlmc\n"
                << flush;
 #endif
@@ -343,7 +326,7 @@
 #if 1
          int first = 0;
 #else
-         int first = fespace->GetNV() - 10;
+         int first = fespace.GetNV() - 10;
 #endif
          cout << "first = " << first << endl;
 
@@ -351,10 +334,10 @@
          {
             X = 0.0;
             X(i) = 1.0;
-            a->RecoverFEMSolution(X, *b, x);
+            a.RecoverFEMSolution(X, b, x);
             vis_x = ProlongToMaxOrder(&x);
 
-            b_sock << "solution\n" << *mesh << *vis_x << flush;
+            b_sock << "solution\n" << mesh << *vis_x << flush;
             if (i == first) { b_sock << "keys miIMA\n"; }
             b_sock << "pause\n" << flush;
             // delete vis_x;
@@ -363,9 +346,6 @@
 
       /*std::ofstream f("mesh.dump");
       mesh->ncmesh->DebugDump(f);*/
-=======
-      sol_sock << "solution\n" << mesh << x << flush;
->>>>>>> 7e45098a
    }
 
    // 15. Free the used memory.
