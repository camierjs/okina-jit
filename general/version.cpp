// Copyright (c) 2010-2020, Lawrence Livermore National Security, LLC. Produced
// at the Lawrence Livermore National Laboratory. All Rights reserved. See files
// LICENSE and NOTICE for details. LLNL-CODE-806117.
//
// This file is part of the MFEM library. For more information and source code
// availability visit https://mfem.org.
//
// MFEM is free software; you can redistribute it and/or modify it under the
// terms of the BSD-3 license. We welcome feedback and contributions, see file
// CONTRIBUTING.md for details.

#include "../config/config.hpp"
#include "version.hpp"

#define QUOTE(str) #str
#define EXPAND_AND_QUOTE(str) QUOTE(str)

namespace mfem
{


int GetVersion()
{
   return MFEM_VERSION;
}


int GetVersionMajor()
{
   return MFEM_VERSION_MAJOR;
}


int GetVersionMinor()
{
   return MFEM_VERSION_MINOR;
}


int GetVersionPatch()
{
   return MFEM_VERSION_PATCH;
}


const char *GetVersionStr()
{
#if MFEM_VERSION_TYPE == MFEM_VERSION_TYPE_RELEASE
#define MFEM_VERSION_TYPE_STR " (release)"
#elif MFEM_VERSION_TYPE == MFEM_VERSION_TYPE_DEVELOPMENT
#define MFEM_VERSION_TYPE_STR " (development)"
#endif
   static const char *version_str =
      "MFEM v" MFEM_VERSION_STRING MFEM_VERSION_TYPE_STR;
   return version_str;
}


const char *GetGitStr()
{
   static const char *git_str = MFEM_GIT_STRING;
   return git_str;
}


const char *GetConfigStr()
{
   static const char *config_str =
      ""
#ifdef MFEM_USE_ADIOS2
      "MFEM_USE_ADIOS2\n"
#endif
#ifdef MFEM_USE_AMGX
      "MFEM_USE_AMGX\n"
#endif
#ifdef MFEM_USE_CEED
      "MFEM_USE_CEED\n"
#endif
#ifdef MFEM_USE_CONDUIT
      "MFEM_USE_CONDUIT\n"
#endif
#ifdef MFEM_USE_CUDA
      "MFEM_USE_CUDA\n"
#endif
#ifdef MFEM_USE_EXCEPTIONS
      "MFEM_USE_EXCEPTIONS\n"
#endif
#ifdef MFEM_USE_GINKGO
      "MFEM_USE_GINKGO\n"
#endif
#ifdef MFEM_USE_GNUTLS
      "MFEM_USE_GNUTLS\n"
#endif
#ifdef MFEM_USE_GSLIB
      "MFEM_USE_GSLIB\n"
#endif
#ifdef MFEM_USE_HIOP
      "MFEM_USE_HIOP\n"
#endif
#ifdef MFEM_USE_HIP
      "MFEM_USE_HIP\n"
#endif
#ifdef MFEM_USE_LAPACK
      "MFEM_USE_LAPACK\n"
#endif
#ifdef MFEM_USE_LEGACY_OPENMP
      "MFEM_USE_LEGACY_OPENMP\n"
#endif
#ifdef MFEM_USE_LIBUNWIND
      "MFEM_USE_LIBUNWIND\n"
#endif
#ifdef MFEM_USE_MEMALLOC
      "MFEM_USE_MEMALLOC\n"
#endif
#ifdef MFEM_USE_MESQUITE
      "MFEM_USE_MESQUITE\n"
#endif
#ifdef MFEM_USE_METIS
      "MFEM_USE_METIS\n"
#endif
#ifdef MFEM_USE_METIS_5
      "MFEM_USE_METIS_5\n"
#endif
#ifdef MFEM_USE_MKL_CPARDISO
      "MFEM_USE_MKL_CPARDISO\n"
#endif
<<<<<<< HEAD
#ifdef MFEM_USE_GINKGO
      "MFEM_USE_GINKGO\n"
#endif
#ifdef MFEM_USE_AMGX
      "MFEM_USE_AMGX\n"
#endif
#ifdef MFEM_USE_GNUTLS
      "MFEM_USE_GNUTLS\n"
=======
#ifdef MFEM_USE_MPFR
      "MFEM_USE_MPFR\n"
#endif
#ifdef MFEM_USE_MPI
      "MFEM_USE_MPI\n"
>>>>>>> 1155c003
#endif
#ifdef MFEM_USE_NETCDF
      "MFEM_USE_NETCDF\n"
#endif
#ifdef MFEM_USE_OCCA
      "MFEM_USE_OCCA\n"
#endif
#ifdef MFEM_USE_OPENMP
      "MFEM_USE_OPENMP\n"
#endif
#ifdef MFEM_USE_PETSC
      "MFEM_USE_PETSC\n"
#endif
#ifdef MFEM_USE_PUMI
      "MFEM_USE_PUMI\n"
#endif
#ifdef MFEM_USE_RAJA
      "MFEM_USE_RAJA\n"
#endif
#ifdef MFEM_USE_SIDRE
      "MFEM_USE_SIDRE\n"
#endif
#ifdef MFEM_USE_SIMD
      "MFEM_USE_SIMD\n"
#endif
<<<<<<< HEAD
#ifdef MFEM_USE_HIOP
      "MFEM_USE_HIOP\n"
#endif
#ifdef MFEM_USE_CUDA
      "MFEM_USE_CUDA\n"
=======
#ifdef MFEM_USE_SLEPC
      "MFEM_USE_SLEPC\n"
>>>>>>> 1155c003
#endif
#ifdef MFEM_USE_STRUMPACK
      "MFEM_USE_STRUMPACK\n"
#endif
#ifdef MFEM_USE_SUITESPARSE
      "MFEM_USE_SUITESPARSE\n"
#endif
#ifdef MFEM_USE_SUNDIALS
      "MFEM_USE_SUNDIALS\n"
#endif
#ifdef MFEM_USE_SUPERLU
      "MFEM_USE_SUPERLU\n"
#endif
#ifdef MFEM_USE_SUPERLU5
      "MFEM_USE_SUPERLU5\n"
#endif
#ifdef MFEM_USE_UMPIRE
      "MFEM_USE_UMPIRE\n"
#endif
#ifdef MFEM_USE_ZLIB
      "MFEM_USE_ZLIB\n"
#endif
      "MFEM_TIMER_TYPE = " EXPAND_AND_QUOTE(MFEM_TIMER_TYPE)
      ;

   return config_str;
}

}<|MERGE_RESOLUTION|>--- conflicted
+++ resolved
@@ -124,22 +124,11 @@
 #ifdef MFEM_USE_MKL_CPARDISO
       "MFEM_USE_MKL_CPARDISO\n"
 #endif
-<<<<<<< HEAD
-#ifdef MFEM_USE_GINKGO
-      "MFEM_USE_GINKGO\n"
-#endif
-#ifdef MFEM_USE_AMGX
-      "MFEM_USE_AMGX\n"
-#endif
-#ifdef MFEM_USE_GNUTLS
-      "MFEM_USE_GNUTLS\n"
-=======
 #ifdef MFEM_USE_MPFR
       "MFEM_USE_MPFR\n"
 #endif
 #ifdef MFEM_USE_MPI
       "MFEM_USE_MPI\n"
->>>>>>> 1155c003
 #endif
 #ifdef MFEM_USE_NETCDF
       "MFEM_USE_NETCDF\n"
@@ -165,16 +154,8 @@
 #ifdef MFEM_USE_SIMD
       "MFEM_USE_SIMD\n"
 #endif
-<<<<<<< HEAD
-#ifdef MFEM_USE_HIOP
-      "MFEM_USE_HIOP\n"
-#endif
-#ifdef MFEM_USE_CUDA
-      "MFEM_USE_CUDA\n"
-=======
 #ifdef MFEM_USE_SLEPC
       "MFEM_USE_SLEPC\n"
->>>>>>> 1155c003
 #endif
 #ifdef MFEM_USE_STRUMPACK
       "MFEM_USE_STRUMPACK\n"
